--- conflicted
+++ resolved
@@ -586,23 +586,11 @@
 
     def can_train_nlu_model(self) -> bool:
         """Checks if any NLU training data was loaded."""
-
-<<<<<<< HEAD
-    def _training_examples_without_empty_e2e_examples(self) -> List[Message]:
-        return [
-            example
-            for example in self.training_examples
-            if not example.get(ACTION_NAME)
-            and not example.get(ACTION_TEXT)
-            and not (example.get(INTENT) and not example.get(TEXT))
-            and not (example.get(TEXT) and not example.get(INTENT))
-=======
         lists_to_check = [
             self.nlu_examples,
             self.entity_synonyms,
             self.regex_features,
             self.lookup_tables,
->>>>>>> 6089d7e2
         ]
         return not any([len(lst) > 0 for lst in lists_to_check])
 
