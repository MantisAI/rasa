import logging
import os
import shutil
from types import TracebackType
from typing import Any, Callable, Dict, List, Text, Optional, Type

import rasa.core.utils
import rasa.utils.io
from rasa.constants import (
    GLOBAL_USER_CONFIG_PATH,
    DEFAULT_LOG_LEVEL,
    ENV_LOG_LEVEL,
    DEFAULT_LOG_LEVEL_LIBRARIES,
    ENV_LOG_LEVEL_LIBRARIES,
)

logger = logging.getLogger(__name__)


class TempDirectoryPath(str):
    """Represents a path to an temporary directory. When used as a context
    manager, it erases the contents of the directory on exit.

    """

    def __enter__(self) -> "TempDirectoryPath":
        return self

    def __exit__(
        self,
        _exc: Optional[Type[BaseException]],
        _value: Optional[Exception],
        _tb: Optional[TracebackType],
    ) -> bool:
        if os.path.exists(self):
            shutil.rmtree(self)


def arguments_of(func: Callable) -> List[Text]:
    """Return the parameters of the function `func` as a list of names."""
    import inspect

    return list(inspect.signature(func).parameters.keys())


def read_global_config() -> Dict[Text, Any]:
    """Read global Rasa configuration."""
    # noinspection PyBroadException
    try:
        return rasa.utils.io.read_config_file(GLOBAL_USER_CONFIG_PATH)
    except Exception:
        # if things go south we pretend there is no config
        return {}


def set_log_level(log_level: Optional[int] = None):
    """Set log level of Rasa and Tensorflow either to the provided log level or
    to the log level specified in the environment variable 'LOG_LEVEL'. If none is set
    a default log level will be used."""
    import logging

    if not log_level:
        log_level = os.environ.get(ENV_LOG_LEVEL, DEFAULT_LOG_LEVEL)
        log_level = logging.getLevelName(log_level)

    logging.getLogger("rasa").setLevel(log_level)

    update_tensorflow_log_level()
    update_asyncio_log_level()
    update_apscheduler_log_level()
    update_socketio_log_level()

    os.environ[ENV_LOG_LEVEL] = logging.getLevelName(log_level)


def update_apscheduler_log_level() -> None:
    log_level = os.environ.get(ENV_LOG_LEVEL_LIBRARIES, DEFAULT_LOG_LEVEL_LIBRARIES)

    apscheduler_loggers = [
        "apscheduler",
        "apscheduler.scheduler",
        "apscheduler.executors",
        "apscheduler.executors.default",
    ]

    for logger_name in apscheduler_loggers:
        logging.getLogger(logger_name).setLevel(log_level)
        logging.getLogger(logger_name).propagate = False


<<<<<<< HEAD
def update_tensorflow_log_level() -> None:
=======
def update_socketio_log_level() -> None:
    log_level = os.environ.get(ENV_LOG_LEVEL_LIBRARIES, DEFAULT_LOG_LEVEL_LIBRARIES)

    socketio_loggers = [
        "websockets.protocol",
        "engineio.server",
        "socketio.server",
    ]

    for logger_name in socketio_loggers:
        logging.getLogger(logger_name).setLevel(log_level)
        logging.getLogger(logger_name).propagate = False


def update_tensorflow_log_level():
>>>>>>> 6330f3ea
    """Set the log level of Tensorflow to the log level specified in the environment
    variable 'LOG_LEVEL_LIBRARIES'."""
    import tensorflow as tf

    log_level = os.environ.get(ENV_LOG_LEVEL_LIBRARIES, DEFAULT_LOG_LEVEL_LIBRARIES)

    os.environ["TF_CPP_MIN_LOG_LEVEL"] = "2"  # disables AVX2 FMA warnings (CPU support)
    if log_level == "DEBUG":
        tf_log_level = tf.compat.v1.logging.DEBUG
    elif log_level == "INFO":
        tf_log_level = tf.compat.v1.logging.INFO
    elif log_level == "WARNING":
        tf_log_level = tf.compat.v1.logging.WARN
    else:
        tf_log_level = tf.compat.v1.logging.ERROR

    tf.compat.v1.logging.set_verbosity(tf_log_level)
    logging.getLogger("tensorflow").propagate = False


def update_sanic_log_level(log_file: Optional[Text] = None):
    """Set the log level of sanic loggers to the log level specified in the environment
    variable 'LOG_LEVEL_LIBRARIES'."""
    from sanic.log import logger, error_logger, access_logger

    log_level = os.environ.get(ENV_LOG_LEVEL_LIBRARIES, DEFAULT_LOG_LEVEL_LIBRARIES)

    logger.setLevel(log_level)
    error_logger.setLevel(log_level)
    access_logger.setLevel(log_level)

    logger.propagate = False
    error_logger.propagate = False
    access_logger.propagate = False

    if log_file is not None:
        formatter = logging.Formatter("%(asctime)s [%(levelname)-5.5s]  %(message)s")
        file_handler = logging.FileHandler(log_file)
        file_handler.setFormatter(formatter)

        logger.addHandler(file_handler)
        error_logger.addHandler(file_handler)
        access_logger.addHandler(file_handler)


def update_asyncio_log_level() -> None:
    """Set the log level of asyncio to the log level specified in the environment
    variable 'LOG_LEVEL_LIBRARIES'."""
    log_level = os.environ.get(ENV_LOG_LEVEL_LIBRARIES, DEFAULT_LOG_LEVEL_LIBRARIES)
    logging.getLogger("asyncio").setLevel(log_level)


def obtain_verbosity() -> int:
    """Returns a verbosity level according to the set log level."""
    log_level = os.environ.get(ENV_LOG_LEVEL, DEFAULT_LOG_LEVEL)

    verbosity = 0
    if log_level == "DEBUG":
        verbosity = 2
    if log_level == "INFO":
        verbosity = 1

    return verbosity


def is_logging_disabled() -> bool:
    """Returns true, if log level is set to WARNING or ERROR, false otherwise."""
    log_level = os.environ.get(ENV_LOG_LEVEL, DEFAULT_LOG_LEVEL)

    return log_level == "ERROR" or log_level == "WARNING"


def sort_list_of_dicts_by_first_key(dicts: List[Dict]) -> List[Dict]:
    """Sorts a list of dictionaries by their first key."""
    return sorted(dicts, key=lambda d: list(d.keys())[0])


# noinspection PyUnresolvedReferences
def class_from_module_path(
    module_path: Text, lookup_path: Optional[Text] = None
) -> Any:
    """Given the module name and path of a class, tries to retrieve the class.

    The loaded class can be used to instantiate new objects. """
    import importlib

    # load the module, will raise ImportError if module cannot be loaded
    if "." in module_path:
        module_name, _, class_name = module_path.rpartition(".")
        m = importlib.import_module(module_name)
        # get the class, will raise AttributeError if class cannot be found
        return getattr(m, class_name)
    else:
        module = globals().get(module_path, locals().get(module_path))
        if module is not None:
            return module

        if lookup_path:
            # last resort: try to import the class from the lookup path
            m = importlib.import_module(lookup_path)
            return getattr(m, module_path)
        else:
            raise ImportError(f"Cannot retrieve class from path {module_path}.")


def minimal_kwargs(
    kwargs: Dict[Text, Any], func: Callable, excluded_keys: Optional[List] = None
) -> Dict[Text, Any]:
    """Returns only the kwargs which are required by a function. Keys, contained in
    the exception list, are not included.

    Args:
        kwargs: All available kwargs.
        func: The function which should be called.
        excluded_keys: Keys to exclude from the result.

    Returns:
        Subset of kwargs which are accepted by `func`.

    """

    excluded_keys = excluded_keys or []

    possible_arguments = arguments_of(func)

    return {
        k: v
        for k, v in kwargs.items()
        if k in possible_arguments and k not in excluded_keys
    }


def write_global_config_value(name: Text, value: Any) -> None:
    """Read global Rasa configuration."""

    try:
        os.makedirs(os.path.dirname(GLOBAL_USER_CONFIG_PATH), exist_ok=True)

        c = read_global_config()
        c[name] = value
        rasa.core.utils.dump_obj_as_yaml_to_file(GLOBAL_USER_CONFIG_PATH, c)
    except Exception as e:
        logger.warning(f"Failed to write global config. Error: {e}. Skipping.")


def read_global_config_value(name: Text, unavailable_ok: bool = True) -> Any:
    """Read a value from the global Rasa configuration."""

    def not_found():
        if unavailable_ok:
            return None
        else:
            raise ValueError(f"Configuration '{name}' key not found.")

    if not os.path.exists(GLOBAL_USER_CONFIG_PATH):
        return not_found()

    c = read_global_config()

    if name in c:
        return c[name]
    else:
        return not_found()


def mark_as_experimental_feature(feature_name: Text) -> None:
    """Warns users that they are using an experimental feature."""

    logger.warning(
        f"The {feature_name} is currently experimental and might change or be "
        "removed in the future 🔬 Please share your feedback on it in the "
        "forum (https://forum.rasa.com) to help us make this feature "
        "ready for production."
    )


def lazy_property(function: Callable) -> Any:
    """Allows to avoid recomputing a property over and over.

    The result gets stored in a local var. Computation of the property
    will happen once, on the first call of the property. All
    succeeding calls will use the value stored in the private property."""

    attr_name = "_lazy_" + function.__name__

    @property
    def _lazyprop(self):
        if not hasattr(self, attr_name):
            setattr(self, attr_name, function(self))
        return getattr(self, attr_name)

    return _lazyprop<|MERGE_RESOLUTION|>--- conflicted
+++ resolved
@@ -88,9 +88,6 @@
         logging.getLogger(logger_name).propagate = False
 
 
-<<<<<<< HEAD
-def update_tensorflow_log_level() -> None:
-=======
 def update_socketio_log_level() -> None:
     log_level = os.environ.get(ENV_LOG_LEVEL_LIBRARIES, DEFAULT_LOG_LEVEL_LIBRARIES)
 
@@ -105,8 +102,7 @@
         logging.getLogger(logger_name).propagate = False
 
 
-def update_tensorflow_log_level():
->>>>>>> 6330f3ea
+def update_tensorflow_log_level() -> None:
     """Set the log level of Tensorflow to the log level specified in the environment
     variable 'LOG_LEVEL_LIBRARIES'."""
     import tensorflow as tf
