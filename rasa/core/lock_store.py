import asyncio
import json
import logging
from typing import Text, Optional, Dict, Union

from async_generator import asynccontextmanager, async_generator, yield_

from rasa.core.constants import DEFAULT_LOCK_LIFETIME
from rasa.core.lock import TicketLock
from rasa.utils.endpoints import EndpointConfig

logger = logging.getLogger(__name__)

ACCEPTED_LOCK_STORES = ["in_memory", "redis"]


# noinspection PyUnresolvedReferences
class LockError(Exception):
    """Exception that is raised when a lock cannot be acquired.

     Attributes:
          message (str): explanation of which `conversation_id` raised the error
    """

    pass


<<<<<<< HEAD
class LockStore(object):
    def __init__(self, lifetime: int = DEFAULT_LOCK_LIFETIME) -> None:
=======
class LockStore:
    def __init__(self, lifetime: int = 60):
>>>>>>> 606b23a0
        self.lifetime = lifetime

    @staticmethod
    def find_lock_store(store: EndpointConfig = None) -> "LockStore":
        if store is None or store.type is None or store.type == "in_memory":
            lock_store = InMemoryLockStore()
        elif store.type == "redis":
            lock_store = RedisLockStore(host=store.url, **store.kwargs)
        else:
            raise ValueError(
                "Cannot create `LockStore` of type '{}'. One of the following "
                "`LockStore` types need to be specified: {}."
                "".format(store.type, ", ".join(ACCEPTED_LOCK_STORES))
            )

        logger.debug(
            "Connected to lock store '{}'.".format(lock_store.__class__.__name__)
        )

        return lock_store

    def create_lock(self, conversation_id: Text) -> TicketLock:
        """Create and save a new `TicketLock` for `conversation_id`."""

        lock = TicketLock(conversation_id)
        self.save_lock(lock)
        return lock

    def get_lock(self, conversation_id: Text) -> Optional[TicketLock]:
        """Fetch lock for `conversation_id` from storage."""

        raise NotImplementedError

    def delete_lock(self, conversation_id: Text) -> None:
        """Delete lock for `conversation_id` from storage."""

        raise NotImplementedError

    def save_lock(self, lock: TicketLock) -> None:
        """Commit `lock` to storage."""

        raise NotImplementedError

    def issue_ticket(
        self, conversation_id: Text, lifetime: Union[float, int] = DEFAULT_LOCK_LIFETIME
    ) -> int:
        """Issue new ticket for lock associated with `conversation_id`.

        Creates a new lock if none is found.
        """

        lock = self.get_or_create_lock(conversation_id)

        lifetime = lifetime if lifetime is not None else self.lifetime
        ticket = lock.issue_ticket(lifetime)

        self.save_lock(lock)
        return ticket

    @asynccontextmanager
    @async_generator
    async def lock(
        self,
        conversation_id: Text,
        attempts: int = DEFAULT_LOCK_LIFETIME,
        wait_time_in_seconds: Union[int, float] = 1,
    ) -> None:
        """Acquire lock for `conversation_id` with `ticket`.

        Perform `attempts` with a wait_time_in_seconds of `wait_time_in_seconds` seconds
         between them before raising a `LockError`.
        """

        ticket = self.issue_ticket(conversation_id)

        try:
            # have to use async_generator.yield_() for py 3.5 compatibility
            await yield_(
                await self._acquire_lock(
                    conversation_id, ticket, attempts, wait_time_in_seconds
                )
            )
        finally:
            self.cleanup(conversation_id, ticket)

    async def _acquire_lock(
        self, conversation_id: Text, ticket: int, attempts: int, wait: Union[int, float]
    ) -> TicketLock:

        while attempts > 0:
            # fetch lock in every iteration because lock might no longer exist
            lock = self.get_lock(conversation_id)

            # exit loop if lock does not exist anymore (expired)
            if not lock:
                break

            # acquire lock if it isn't locked
            if not lock.is_locked(ticket):
                return lock

            # sleep and update lock
            await asyncio.sleep(wait)
            self.update_lock(conversation_id)

            attempts -= 1

        raise LockError(
            "Could not acquire lock for conversation_id '{}'."
            "".format(conversation_id)
        )

    def update_lock(self, conversation_id: Text) -> None:
        """Fetch lock for `conversation_id`, remove expired tickets and save lock."""

        lock = self.get_lock(conversation_id)
        if lock:
            lock.remove_expired_tickets()
            self.save_lock(lock)

    def get_or_create_lock(self, conversation_id: Text) -> TicketLock:
        """Fetch existing lock for `conversation_id` or create a new one if
        it doesn't exist."""

        existing_lock = self.get_lock(conversation_id)

        if existing_lock:
            return existing_lock

        return self.create_lock(conversation_id)

    def is_someone_waiting(self, conversation_id: Text) -> bool:
        """Return whether someone is waiting for lock associated with
        `conversation_id`."""

        lock = self.get_lock(conversation_id)
        if lock:
            return lock.is_someone_waiting()

        return False

    def finish_serving(self, conversation_id: Text, ticket_number: int) -> None:
        """Finish serving ticket with `ticket_number` for `conversation_id`.

        Removes ticket from lock and saves lock.
        """

        lock = self.get_lock(conversation_id)
        if lock:
            lock.remove_ticket_for(ticket_number)
            self.save_lock(lock)

    def cleanup(self, conversation_id: Text, ticket_number: int) -> None:
        """Remove lock for `conversation_id` if no one is waiting."""

        self.finish_serving(conversation_id, ticket_number)
        if not self.is_someone_waiting(conversation_id):
            self.delete_lock(conversation_id)

    @staticmethod
    def _log_deletion(conversation_id: Text, deletion_successful: bool) -> None:
        if deletion_successful:
            logger.debug("Deleted lock for conversation '{}'.".format(conversation_id))
        else:
            logger.debug(
                "Could not delete lock for conversation '{}'.".format(conversation_id)
            )


class RedisLockStore(LockStore):
    """Redis store for ticket locks."""

    def __init__(
        self,
        host: Text = "localhost",
        port: int = 6379,
        db: int = 1,
        password: Optional[Text] = None,
        lifetime: int = DEFAULT_LOCK_LIFETIME,
    ):
        import redis

        self.red = redis.StrictRedis(
            host=host, port=int(port), db=int(db), password=password
        )
        super().__init__(lifetime)

    def get_lock(self, conversation_id: Text) -> Optional[TicketLock]:
        serialised_lock = self.red.get(conversation_id)
        if serialised_lock:
            return TicketLock.from_dict(json.loads(serialised_lock))

    def delete_lock(self, conversation_id: Text) -> None:
        deletion_successful = self.red.delete(conversation_id)
        self._log_deletion(conversation_id, deletion_successful)

    def save_lock(self, lock: TicketLock) -> None:
        self.red.set(lock.conversation_id, lock.dumps())


class InMemoryLockStore(LockStore):
    """In-memory store for ticket locks."""

    def __init__(self, lifetime: int = DEFAULT_LOCK_LIFETIME):
        self.conversation_locks = {}  # type: Dict[Text, TicketLock]
        super().__init__(lifetime)

    def get_lock(self, conversation_id: Text) -> Optional[TicketLock]:
        return self.conversation_locks.get(conversation_id)

    def delete_lock(self, conversation_id: Text) -> None:
        deleted_lock = self.conversation_locks.pop(conversation_id, None)
        self._log_deletion(
            conversation_id, deletion_successful=deleted_lock is not None
        )

    def save_lock(self, lock: TicketLock) -> None:
        self.conversation_locks[lock.conversation_id] = lock<|MERGE_RESOLUTION|>--- conflicted
+++ resolved
@@ -25,13 +25,8 @@
     pass
 
 
-<<<<<<< HEAD
-class LockStore(object):
-    def __init__(self, lifetime: int = DEFAULT_LOCK_LIFETIME) -> None:
-=======
 class LockStore:
-    def __init__(self, lifetime: int = 60):
->>>>>>> 606b23a0
+    def __init__(self, lifetime: int = DEFAULT_LOCK_LIFETIME):
         self.lifetime = lifetime
 
     @staticmethod
