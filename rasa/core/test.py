--- conflicted
+++ resolved
@@ -53,29 +53,9 @@
     from rasa.core.agent import Agent
     from rasa.core.processor import MessageProcessor
     from rasa.shared.core.generator import TrainingDataGenerator
-<<<<<<< HEAD
     from _typeshed import SupportsLessThan
 
-    from typing_extensions import TypedDict
-
-    EntityPrediction = TypedDict(
-        "EntityPrediction",
-        {
-            ENTITY_ATTRIBUTE_TEXT: Text,
-            ENTITY_ATTRIBUTE_START: Optional[float],
-            ENTITY_ATTRIBUTE_END: Optional[float],
-            ENTITY_ATTRIBUTE_VALUE: Text,
-            ENTITY_ATTRIBUTE_CONFIDENCE: float,
-            ENTITY_ATTRIBUTE_TYPE: Text,
-            ENTITY_ATTRIBUTE_GROUP: Optional[Text],
-            ENTITY_ATTRIBUTE_ROLE: Optional[Text],
-            "additional_info": Any,
-        },
-        total=False,
-    )
-=======
     from rasa.shared.core.events import EntityPrediction
->>>>>>> 1e78ee2b
 
 CONFUSION_MATRIX_STORIES_FILE = "story_confusion_matrix.png"
 REPORT_STORIES_FILE = "story_report.json"
