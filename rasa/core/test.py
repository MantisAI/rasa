import logging
import os
import warnings
import typing
from collections import defaultdict, namedtuple
from typing import Any, Dict, List, Optional, Text, Tuple

from rasa import telemetry
import rasa.shared.utils.io
from rasa.core.channels import UserMessage
from rasa.shared.core.training_data.story_writer.yaml_story_writer import (
    YAMLStoryWriter,
)
from rasa.shared.core.domain import Domain
from rasa.nlu.constants import ENTITY_ATTRIBUTE_TEXT
from rasa.shared.nlu.constants import (
    INTENT,
    ENTITIES,
    ENTITY_ATTRIBUTE_VALUE,
    ENTITY_ATTRIBUTE_START,
    ENTITY_ATTRIBUTE_END,
    EXTRACTOR,
    ENTITY_ATTRIBUTE_TYPE,
)
from rasa.constants import RESULTS_FILE, PERCENTAGE_KEY
from rasa.shared.core.events import ActionExecuted, UserUttered
from rasa.shared.core.trackers import DialogueStateTracker
from rasa.shared.nlu.training_data.formats.readerwriter import TrainingDataWriter
from rasa.shared.utils.io import DEFAULT_ENCODING

if typing.TYPE_CHECKING:
    from rasa.core.agent import Agent
    from rasa.core.processor import MessageProcessor
    from rasa.shared.core.generator import TrainingDataGenerator


CONFUSION_MATRIX_STORIES_FILE = "story_confusion_matrix.png"
REPORT_STORIES_FILE = "story_report.json"
FAILED_STORIES_FILE = "failed_test_stories.yml"
SUCCESSFUL_STORIES_FILE = "successful_test_stories.yml"


logger = logging.getLogger(__name__)

StoryEvaluation = namedtuple(
    "StoryEvaluation",
    [
        "evaluation_store",
        "failed_stories",
        "successful_stories",
        "action_list",
        "in_training_data_fraction",
    ],
)


class EvaluationStore:
    """Class storing action, intent and entity predictions and targets."""

    def __init__(
        self,
        action_predictions: Optional[List[Text]] = None,
        action_targets: Optional[List[Text]] = None,
        intent_predictions: Optional[List[Text]] = None,
        intent_targets: Optional[List[Text]] = None,
        entity_predictions: Optional[List[Dict[Text, Any]]] = None,
        entity_targets: Optional[List[Dict[Text, Any]]] = None,
    ) -> None:
        self.action_predictions = action_predictions or []
        self.action_targets = action_targets or []
        self.intent_predictions = intent_predictions or []
        self.intent_targets = intent_targets or []
        self.entity_predictions = entity_predictions or []
        self.entity_targets = entity_targets or []

    def add_to_store(
        self,
        action_predictions: Optional[List[Text]] = None,
        action_targets: Optional[List[Text]] = None,
        intent_predictions: Optional[List[Text]] = None,
        intent_targets: Optional[List[Text]] = None,
        entity_predictions: Optional[List[Dict[Text, Any]]] = None,
        entity_targets: Optional[List[Dict[Text, Any]]] = None,
    ) -> None:
        """Add items or lists of items to the store"""

        self.action_predictions.extend(action_predictions or [])
        self.action_targets.extend(action_targets or [])
        self.intent_targets.extend(intent_targets or [])
        self.intent_predictions.extend(intent_predictions or [])
        self.entity_predictions.extend(entity_predictions or [])
        self.entity_targets.extend(entity_targets or [])

    def merge_store(self, other: "EvaluationStore") -> None:
        """Add the contents of other to self"""
        self.add_to_store(
            action_predictions=other.action_predictions,
            action_targets=other.action_targets,
            intent_predictions=other.intent_predictions,
            intent_targets=other.intent_targets,
            entity_predictions=other.entity_predictions,
            entity_targets=other.entity_targets,
        )

    def has_prediction_target_mismatch(self) -> bool:
        return (
            self.intent_predictions != self.intent_targets
            or self.entity_predictions != self.entity_targets
            or self.action_predictions != self.action_targets
        )

    @staticmethod
    def _compare_entities(
        entity_predictions: List[Dict[Text, Any]],
        entity_targets: List[Dict[Text, Any]],
        i_pred: int,
        i_target: int,
    ) -> int:
        """
        Compare the current predicted and target entities and decide which one
        comes first. If the predicted entity comes first it returns -1,
        while it returns 1 if the target entity comes first.
        If target and predicted are aligned it returns 0
        """
        pred = None
        target = None
        if i_pred < len(entity_predictions):
            pred = entity_predictions[i_pred]
        if i_target < len(entity_targets):
            target = entity_targets[i_target]
        if target and pred:
            # Check which entity has the lower "start" value
            if pred.get("start") < target.get("start"):
                return -1
            elif target.get("start") < pred.get("start"):
                return 1
            else:
                # Since both have the same "start" values,
                # check which one has the lower "end" value
                if pred.get("end") < target.get("end"):
                    return -1
                elif target.get("end") < pred.get("end"):
                    return 1
                else:
                    # The entities have the same "start" and "end" values
                    return 0
        return 1 if target else -1

    @staticmethod
    def _generate_entity_training_data(entity: Dict[Text, Any]) -> Text:
        return TrainingDataWriter.generate_entity(entity.get("text"), entity)

    def serialise(self) -> Tuple[List[Text], List[Text]]:
        """Turn targets and predictions to lists of equal size for sklearn."""
        texts = sorted(
            list(
                set(
                    [e.get("text") for e in self.entity_targets]
                    + [e.get("text") for e in self.entity_predictions]
                )
            )
        )

        aligned_entity_targets = []
        aligned_entity_predictions = []

        for text in texts:
            # sort the entities of this sentence to compare them directly
            entity_targets = sorted(
                filter(lambda x: x.get("text") == text, self.entity_targets),
                key=lambda x: x.get("start"),
            )
            entity_predictions = sorted(
                filter(lambda x: x.get("text") == text, self.entity_predictions),
                key=lambda x: x.get("start"),
            )

            i_pred, i_target = 0, 0

            while i_pred < len(entity_predictions) or i_target < len(entity_targets):
                cmp = self._compare_entities(
                    entity_predictions, entity_targets, i_pred, i_target
                )
                if cmp == -1:  # predicted comes first
                    aligned_entity_predictions.append(
                        self._generate_entity_training_data(entity_predictions[i_pred])
                    )
                    aligned_entity_targets.append("None")
                    i_pred += 1
                elif cmp == 1:  # target entity comes first
                    aligned_entity_targets.append(
                        self._generate_entity_training_data(entity_targets[i_target])
                    )
                    aligned_entity_predictions.append("None")
                    i_target += 1
                else:  # target and predicted entity are aligned
                    aligned_entity_predictions.append(
                        self._generate_entity_training_data(entity_predictions[i_pred])
                    )
                    aligned_entity_targets.append(
                        self._generate_entity_training_data(entity_targets[i_target])
                    )
                    i_pred += 1
                    i_target += 1

        targets = self.action_targets + self.intent_targets + aligned_entity_targets

        predictions = (
            self.action_predictions
            + self.intent_predictions
            + aligned_entity_predictions
        )
        return targets, predictions


class WronglyPredictedAction(ActionExecuted):
    """The model predicted the wrong action.

    Mostly used to mark wrong predictions and be able to
    dump them as stories."""

    type_name = "wrong_action"

    def __init__(
        self,
        action_name_target: Text,
        action_text_target: Text,
        action_name_prediction: Text,
        policy: Optional[Text] = None,
        confidence: Optional[float] = None,
        timestamp: Optional[float] = None,
        metadata: Optional[Dict] = None,
    ) -> None:
        self.action_name_prediction = action_name_prediction
        super().__init__(
            action_name_target,
            policy,
            confidence,
            timestamp,
            metadata,
            action_text=action_text_target,
        )

    def inline_comment(self) -> Text:
        """A comment attached to this event. Used during dumping."""
        return f"predicted: {self.action_name_prediction}"

    def as_story_string(self) -> Text:
        return f"{self.action_name}   <!-- {self.inline_comment()} -->"


class EndToEndUserUtterance(UserUttered):
    """End-to-end user utterance.

    Mostly used to print the full end-to-end user message in the
    `failed_test_stories.yml` output file."""

    def as_story_string(self, e2e: bool = True) -> Text:
        return super().as_story_string(e2e=True)


class WronglyClassifiedUserUtterance(UserUttered):
    """The NLU model predicted the wrong user utterance.

    Mostly used to mark wrong predictions and be able to
    dump them as stories."""

    type_name = "wrong_utterance"

    def __init__(self, event: UserUttered, eval_store: EvaluationStore) -> None:

        if not eval_store.intent_predictions:
            self.predicted_intent = None
        else:
            self.predicted_intent = eval_store.intent_predictions[0]
        self.predicted_entities = eval_store.entity_predictions

        intent = {"name": eval_store.intent_targets[0]}

        super().__init__(
            event.text,
            intent,
            eval_store.entity_targets,
            event.parse_data,
            event.timestamp,
            event.input_channel,
        )

    def inline_comment(self) -> Text:
        """A comment attached to this event. Used during dumping."""
        from rasa.shared.core.events import md_format_message

        predicted_message = md_format_message(
            self.text, self.predicted_intent, self.predicted_entities
        )
        return f"predicted: {self.predicted_intent}: {predicted_message}"

    def as_story_string(self, e2e: bool = True) -> Text:
        from rasa.shared.core.events import md_format_message

        correct_message = md_format_message(
            self.text, self.intent.get("name"), self.entities
        )
        return (
            f"{self.intent.get('name')}: {correct_message}   "
            f"<!-- {self.inline_comment()} -->"
        )


async def _create_data_generator(
    resource_name: Text,
    agent: "Agent",
    max_stories: Optional[int] = None,
    use_e2e: bool = False,
) -> "TrainingDataGenerator":
    from rasa.shared.core.generator import TrainingDataGenerator

    from rasa.core import training

    story_graph = await training.extract_story_graph(
        resource_name, agent.domain, use_e2e
    )
    return TrainingDataGenerator(
        story_graph,
        agent.domain,
        use_story_concatenation=False,
        augmentation_factor=0,
        tracker_limit=max_stories,
    )


def _clean_entity_results(
    text: Text, entity_results: List[Dict[Text, Any]]
) -> List[Dict[Text, Any]]:
    """Extract only the token variables from an entity dict."""
    cleaned_entities = []

    for r in tuple(entity_results):
        cleaned_entity = {ENTITY_ATTRIBUTE_TEXT: text}
        for k in (
            ENTITY_ATTRIBUTE_START,
            ENTITY_ATTRIBUTE_END,
            ENTITY_ATTRIBUTE_TYPE,
            ENTITY_ATTRIBUTE_VALUE,
        ):
            if k in set(r):
                if k == ENTITY_ATTRIBUTE_VALUE and EXTRACTOR in set(r):
                    # convert values to strings for evaluation as
                    # target values are all of type string
                    r[k] = str(r[k])
                cleaned_entity[k] = r[k]
        cleaned_entities.append(cleaned_entity)

    return cleaned_entities


def _collect_user_uttered_predictions(
    event: UserUttered,
    predicted: Dict[Text, Any],
    partial_tracker: DialogueStateTracker,
    fail_on_prediction_errors: bool,
) -> EvaluationStore:
    user_uttered_eval_store = EvaluationStore()

    intent_gold = event.intent.get("name")
    predicted_intent = predicted.get(INTENT, {}).get("name")

    user_uttered_eval_store.add_to_store(
        intent_predictions=[predicted_intent], intent_targets=[intent_gold]
    )

    entity_gold = event.entities
    predicted_entities = predicted.get(ENTITIES)

    if entity_gold or predicted_entities:
        user_uttered_eval_store.add_to_store(
            entity_targets=_clean_entity_results(event.text, entity_gold),
            entity_predictions=_clean_entity_results(event.text, predicted_entities),
        )

    if user_uttered_eval_store.has_prediction_target_mismatch():
        partial_tracker.update(
            WronglyClassifiedUserUtterance(event, user_uttered_eval_store)
        )
        if fail_on_prediction_errors:
            raise ValueError(
                "NLU model predicted a wrong intent. Failed Story:"
                " \n\n{}".format(
                    YAMLStoryWriter().dumps(partial_tracker.as_story().story_steps)
                )
            )
    else:
        end_to_end_user_utterance = EndToEndUserUtterance(
            event.text, event.intent, event.entities
        )
        partial_tracker.update(end_to_end_user_utterance)

    return user_uttered_eval_store


def emulate_loop_rejection(partial_tracker: DialogueStateTracker) -> None:
    """Add `ActionExecutionRejected` event to the tracker.

    During evaluation, we don't run action server, therefore in order to correctly
    test unhappy paths of the loops, we need to emulate loop rejection.

    Args:
        partial_tracker: a :class:`rasa.core.trackers.DialogueStateTracker`
    """
    from rasa.shared.core.events import ActionExecutionRejected

    rejected_action_name: Text = partial_tracker.active_loop_name
    partial_tracker.update(ActionExecutionRejected(rejected_action_name))


def _collect_action_executed_predictions(
    processor: "MessageProcessor",
    partial_tracker: DialogueStateTracker,
    event: ActionExecuted,
    fail_on_prediction_errors: bool,
    circuit_breaker_tripped: bool,
) -> Tuple[EvaluationStore, Optional[Text], Optional[float]]:
    from rasa.core.policies.form_policy import FormPolicy

    action_executed_eval_store = EvaluationStore()

    gold_action_name = event.action_name
    gold_action_text = event.action_text
    gold = gold_action_name or gold_action_text

    if circuit_breaker_tripped:
        predicted = "circuit breaker tripped"
        policy = None
        confidence = None
    else:
        action, policy, confidence = processor.predict_next_action(partial_tracker)
        predicted = action.name()

        if (
            policy
            and predicted != gold
            and _form_might_have_been_rejected(
                processor.domain, partial_tracker, predicted
            )
        ):
            # Wrong action was predicted,
            # but it might be Ok if form action is rejected.
            emulate_loop_rejection(partial_tracker)
            # try again
            action, policy, confidence = processor.predict_next_action(partial_tracker)

            # Even if the prediction is also wrong, we don't have to undo the emulation
            # of the action rejection as we know that the user explicitly specified
            # that something else than the form was supposed to run.
            predicted = action.name()

    action_executed_eval_store.add_to_store(
        action_predictions=[predicted], action_targets=[gold]
    )

    if action_executed_eval_store.has_prediction_target_mismatch():
        partial_tracker.update(
<<<<<<< HEAD
            WronglyPredictedAction(
                gold_action_name,
                gold_action_text,
                predicted,
                event.policy,
                event.confidence,
                event.timestamp,
            )
=======
            WronglyPredictedAction(gold, predicted, policy, confidence, event.timestamp)
>>>>>>> c069b5c9
        )
        if fail_on_prediction_errors:
            error_msg = (
                "Model predicted a wrong action. Failed Story: "
                "\n\n{}".format(
                    YAMLStoryWriter().dumps(partial_tracker.as_story().story_steps)
                )
            )
            if FormPolicy.__name__ in policy:
                error_msg += (
                    "FormAction is not run during "
                    "evaluation therefore it is impossible to know "
                    "if validation failed or this story is wrong. "
                    "If the story is correct, add it to the "
                    "training stories and retrain."
                )
            raise ValueError(error_msg)
    else:
        partial_tracker.update(
            ActionExecuted(predicted, policy, confidence, event.timestamp)
        )

    return action_executed_eval_store, policy, confidence


def _form_might_have_been_rejected(
    domain: Domain, tracker: DialogueStateTracker, predicted_action_name: Text
) -> bool:
    return (
        tracker.active_loop_name == predicted_action_name
        and predicted_action_name in domain.form_names
    )


async def _predict_tracker_actions(
    tracker: DialogueStateTracker,
    agent: "Agent",
    fail_on_prediction_errors: bool = False,
    use_e2e: bool = False,
) -> Tuple[EvaluationStore, DialogueStateTracker, List[Dict[Text, Any]]]:

    processor = agent.create_processor()
    tracker_eval_store = EvaluationStore()

    events = list(tracker.events)

    partial_tracker = DialogueStateTracker.from_events(
        tracker.sender_id,
        events[:1],
        agent.domain.slots,
        sender_source=tracker.sender_source,
    )

    tracker_actions = []
    should_predict_another_action = True
    num_predicted_actions = 0

    for event in events[1:]:
        if isinstance(event, ActionExecuted):
            circuit_breaker_tripped = processor.is_action_limit_reached(
                num_predicted_actions, should_predict_another_action
            )
            (
                action_executed_result,
                policy,
                confidence,
            ) = _collect_action_executed_predictions(
                processor,
                partial_tracker,
                event,
                fail_on_prediction_errors,
                circuit_breaker_tripped,
            )
            tracker_eval_store.merge_store(action_executed_result)
            tracker_actions.append(
                {
                    "action": action_executed_result.action_targets[0],
                    "predicted": action_executed_result.action_predictions[0],
                    "policy": policy,
                    "confidence": confidence,
                }
            )
            should_predict_another_action = processor.should_predict_another_action(
                action_executed_result.action_predictions[0]
            )
            num_predicted_actions += 1

        elif use_e2e and isinstance(event, UserUttered):
            # This means that user utterance didn't have a user message, only intent,
            # so we can skip the NLU part and take the parse data directly.
            # Indirectly that means that the test story was in YAML format.
            if not event.text:
                predicted = event.parse_data
            # Indirectly that means that the test story was in Markdown format.
            # Leaving that as it is because Markdown is in legacy mode.
            else:
                predicted = await processor.parse_message(UserMessage(event.text))
            user_uttered_result = _collect_user_uttered_predictions(
                event, predicted, partial_tracker, fail_on_prediction_errors
            )

            tracker_eval_store.merge_store(user_uttered_result)
        else:
            partial_tracker.update(event)
        if isinstance(event, UserUttered):
            num_predicted_actions = 0

    return tracker_eval_store, partial_tracker, tracker_actions


def _in_training_data_fraction(action_list: List[Dict[Text, Any]]) -> float:
    """Given a list of action items, returns the fraction of actions

    that were predicted using one of the Memoization policies."""
    from rasa.core.policies.ensemble import SimplePolicyEnsemble

    in_training_data = [
        a["action"]
        for a in action_list
        if a["policy"] and not SimplePolicyEnsemble.is_not_memo_policy(a["policy"])
    ]

    return len(in_training_data) / len(action_list) if action_list else 0


async def _collect_story_predictions(
    completed_trackers: List["DialogueStateTracker"],
    agent: "Agent",
    fail_on_prediction_errors: bool = False,
    use_e2e: bool = False,
) -> Tuple[StoryEvaluation, int]:
    """Test the stories from a file, running them through the stored model."""
    from rasa.test import get_evaluation_metrics
    from tqdm import tqdm

    story_eval_store = EvaluationStore()
    failed = []
    success = []
    correct_dialogues = []
    number_of_stories = len(completed_trackers)

    logger.info(f"Evaluating {number_of_stories} stories\nProgress:")

    action_list = []

    for tracker in tqdm(completed_trackers):
        (
            tracker_results,
            predicted_tracker,
            tracker_actions,
        ) = await _predict_tracker_actions(
            tracker, agent, fail_on_prediction_errors, use_e2e
        )

        story_eval_store.merge_store(tracker_results)

        action_list.extend(tracker_actions)

        if tracker_results.has_prediction_target_mismatch():
            # there is at least one wrong prediction
            failed.append(predicted_tracker)
            correct_dialogues.append(0)
        else:
            correct_dialogues.append(1)
            success.append(predicted_tracker)

    logger.info("Finished collecting predictions.")
    with warnings.catch_warnings():
        from sklearn.exceptions import UndefinedMetricWarning

        warnings.simplefilter("ignore", UndefinedMetricWarning)
        report, precision, f1, accuracy = get_evaluation_metrics(
            [1] * len(completed_trackers), correct_dialogues
        )

    in_training_data_fraction = _in_training_data_fraction(action_list)

    _log_evaluation_table(
        [1] * len(completed_trackers),
        "END-TO-END" if use_e2e else "CONVERSATION",
        report,
        precision,
        f1,
        accuracy,
        in_training_data_fraction,
        include_report=False,
    )

    return (
        StoryEvaluation(
            evaluation_store=story_eval_store,
            failed_stories=failed,
            successful_stories=success,
            action_list=action_list,
            in_training_data_fraction=in_training_data_fraction,
        ),
        number_of_stories,
    )


def _log_stories(trackers: List[DialogueStateTracker], file_path: Text) -> None:
    """Write given stories to the given file."""

    with open(file_path, "w", encoding=DEFAULT_ENCODING) as f:
        if not trackers:
            f.write("# None of the test stories failed - all good!")
        else:
            stories = [tracker.as_story(include_source=True) for tracker in trackers]
            steps = [step for story in stories for step in story.story_steps]
            f.write(YAMLStoryWriter().dumps(steps))


async def test(
    stories: Text,
    agent: "Agent",
    max_stories: Optional[int] = None,
    out_directory: Optional[Text] = None,
    fail_on_prediction_errors: bool = False,
    e2e: bool = False,
    disable_plotting: bool = False,
    successes: bool = False,
    errors: bool = True,
) -> Dict[Text, Any]:
    """Run the evaluation of the stories, optionally plot the results.

    Args:
        stories: the stories to evaluate on
        agent: the agent
        max_stories: maximum number of stories to consider
        out_directory: path to directory to results to
        fail_on_prediction_errors: boolean indicating whether to fail on prediction
            errors or not
        e2e: boolean indicating whether to use end to end evaluation or not
        disable_plotting: boolean indicating whether to disable plotting or not
        successes: boolean indicating whether to write down successful predictions or
            not
        errors: boolean indicating whether to write down incorrect predictions or not

    Returns:
        Evaluation summary.
    """
    from rasa.test import get_evaluation_metrics

    generator = await _create_data_generator(stories, agent, max_stories, e2e)
    completed_trackers = generator.generate_story_trackers()

    story_evaluation, _ = await _collect_story_predictions(
        completed_trackers, agent, fail_on_prediction_errors, e2e
    )

    evaluation_store = story_evaluation.evaluation_store

    with warnings.catch_warnings():
        from sklearn.exceptions import UndefinedMetricWarning

        warnings.simplefilter("ignore", UndefinedMetricWarning)

        targets, predictions = evaluation_store.serialise()

        if out_directory:
            report, precision, f1, accuracy = get_evaluation_metrics(
                targets, predictions, output_dict=True
            )

            report_filename = os.path.join(out_directory, REPORT_STORIES_FILE)
            rasa.shared.utils.io.dump_obj_as_json_to_file(report_filename, report)
            logger.info(f"Stories report saved to {report_filename}.")
        else:
            report, precision, f1, accuracy = get_evaluation_metrics(
                targets, predictions, output_dict=True
            )

    telemetry.track_core_model_test(len(generator.story_graph.story_steps), e2e, agent)

    _log_evaluation_table(
        evaluation_store.action_targets,
        "ACTION",
        report,
        precision,
        f1,
        accuracy,
        story_evaluation.in_training_data_fraction,
        include_report=False,
    )

    if not disable_plotting and out_directory:
        _plot_story_evaluation(
            evaluation_store.action_targets,
            evaluation_store.action_predictions,
            out_directory,
        )

    if errors and out_directory:
        _log_stories(
            story_evaluation.failed_stories,
            os.path.join(out_directory, FAILED_STORIES_FILE),
        )
    if successes and out_directory:
        _log_stories(
            story_evaluation.successful_stories,
            os.path.join(out_directory, SUCCESSFUL_STORIES_FILE),
        )

    return {
        "report": report,
        "precision": precision,
        "f1": f1,
        "accuracy": accuracy,
        "actions": story_evaluation.action_list,
        "in_training_data_fraction": story_evaluation.in_training_data_fraction,
        "is_end_to_end_evaluation": e2e,
    }


def _log_evaluation_table(
    golds: List[Any],
    name: Text,
    report: Dict[Text, Any],
    precision: float,
    f1: float,
    accuracy: float,
    in_training_data_fraction: float,
    include_report: bool = True,
) -> None:  # pragma: no cover
    """Log the sklearn evaluation metrics."""
    logger.info(f"Evaluation Results on {name} level:")
    logger.info(f"\tCorrect:          {int(len(golds) * accuracy)} / {len(golds)}")
    logger.info(f"\tF1-Score:         {f1:.3f}")
    logger.info(f"\tPrecision:        {precision:.3f}")
    logger.info(f"\tAccuracy:         {accuracy:.3f}")
    logger.info(f"\tIn-data fraction: {in_training_data_fraction:.3g}")

    if include_report:
        logger.info(f"\tClassification report: \n{report}")


def _plot_story_evaluation(
    targets: List[Text], predictions: List[Text], output_directory: Optional[Text]
) -> None:
    """Plot a confusion matrix of story evaluation."""
    from sklearn.metrics import confusion_matrix
    from sklearn.utils.multiclass import unique_labels
    from rasa.utils.plotting import plot_confusion_matrix

    confusion_matrix_filename = CONFUSION_MATRIX_STORIES_FILE
    if output_directory:
        confusion_matrix_filename = os.path.join(
            output_directory, confusion_matrix_filename
        )

    cnf_matrix = confusion_matrix(targets, predictions)

    plot_confusion_matrix(
        cnf_matrix,
        classes=unique_labels(targets, predictions),
        title="Action Confusion matrix",
        output_file=confusion_matrix_filename,
    )


async def compare_models_in_dir(
    model_dir: Text, stories_file: Text, output: Text
) -> None:
    """Evaluate multiple trained models in a directory on a test set.

    Args:
        model_dir: path to directory that contains the models to evaluate
        stories_file: path to the story file
        output: output directory to store results to
    """
    number_correct = defaultdict(list)

    for run in rasa.shared.utils.io.list_subdirectories(model_dir):
        number_correct_in_run = defaultdict(list)

        for model in sorted(rasa.shared.utils.io.list_files(run)):
            if not model.endswith("tar.gz"):
                continue

            # The model files are named like <config-name>PERCENTAGE_KEY<number>.tar.gz
            # Remove the percentage key and number from the name to get the config name
            config_name = os.path.basename(model).split(PERCENTAGE_KEY)[0]
            number_of_correct_stories = await _evaluate_core_model(model, stories_file)
            number_correct_in_run[config_name].append(number_of_correct_stories)

        for k, v in number_correct_in_run.items():
            number_correct[k].append(v)

    rasa.shared.utils.io.dump_obj_as_json_to_file(
        os.path.join(output, RESULTS_FILE), number_correct
    )


async def compare_models(models: List[Text], stories_file: Text, output: Text) -> None:
    """Evaluate provided trained models on a test set.

    Args:
        models: list of trained model paths
        stories_file: path to the story file
        output: output directory to store results to
    """
    number_correct = defaultdict(list)

    for model in models:
        number_of_correct_stories = await _evaluate_core_model(model, stories_file)
        number_correct[os.path.basename(model)].append(number_of_correct_stories)

    rasa.shared.utils.io.dump_obj_as_json_to_file(
        os.path.join(output, RESULTS_FILE), number_correct
    )


async def _evaluate_core_model(model: Text, stories_file: Text) -> int:
    from rasa.core.agent import Agent

    logger.info(f"Evaluating model '{model}'")

    agent = Agent.load(model)
    generator = await _create_data_generator(stories_file, agent)
    completed_trackers = generator.generate_story_trackers()
    story_eval_store, number_of_stories = await _collect_story_predictions(
        completed_trackers, agent
    )
    failed_stories = story_eval_store.failed_stories
    return number_of_stories - len(failed_stories)<|MERGE_RESOLUTION|>--- conflicted
+++ resolved
@@ -460,18 +460,14 @@
 
     if action_executed_eval_store.has_prediction_target_mismatch():
         partial_tracker.update(
-<<<<<<< HEAD
             WronglyPredictedAction(
                 gold_action_name,
                 gold_action_text,
                 predicted,
-                event.policy,
-                event.confidence,
+                policy,
+                confidence,
                 event.timestamp,
             )
-=======
-            WronglyPredictedAction(gold, predicted, policy, confidence, event.timestamp)
->>>>>>> c069b5c9
         )
         if fail_on_prediction_errors:
             error_msg = (
