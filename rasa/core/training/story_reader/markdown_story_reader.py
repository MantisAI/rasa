import asyncio
import json
import logging
import os
import re
from pathlib import PurePath
from typing import Dict, Text, List, Any

import rasa.utils.io as io_utils
from rasa.constants import DOCS_URL_DOMAINS, DOCS_URL_STORIES
from rasa.core.constants import INTENT_MESSAGE_PREFIX
from rasa.core.events import UserUttered
from rasa.core.exceptions import StoryParseError
from rasa.core.interpreter import RegexInterpreter
from rasa.core.training.dsl import EndToEndReader
from rasa.core.training.story_reader.story_reader import StoryReader
from rasa.core.training.structures import StoryStep, FORM_PREFIX
from rasa.data import MARKDOWN_FILE_EXTENSION
from rasa.nlu.constants import INTENT_NAME_KEY
from rasa.utils.common import raise_warning
from rasa.nlu.constants import TEXT

logger = logging.getLogger(__name__)


class MarkdownStoryReader(StoryReader):
    """Class that reads the core training data in a Markdown format

    """

    async def read_from_file(self, filename: Text) -> List[StoryStep]:
        """Given a md file reads the contained stories."""

        try:
            with open(filename, "r", encoding=io_utils.DEFAULT_ENCODING) as f:
                lines = f.readlines()

            return await self._process_lines(lines)
        except ValueError as err:
            file_info = "Invalid story file format. Failed to parse '{}'".format(
                os.path.abspath(filename)
            )
            logger.exception(file_info)
            if not err.args:
                err.args = ("",)
            err.args = err.args + (file_info,)
            raise

    async def _process_lines(self, lines: List[Text]) -> List[StoryStep]:
        multiline_comment = False

        for idx, line in enumerate(lines):
            line_num = idx + 1
            try:
                line = self._replace_template_variables(self._clean_up_line(line))
                if line.strip() == "":
                    continue
                elif line.startswith("<!--"):
                    multiline_comment = True
                    continue
                elif multiline_comment and line.endswith("-->"):
                    multiline_comment = False
                    continue
                elif multiline_comment:
                    continue
                elif line.startswith(">>"):
                    # reached a new rule block
                    rule_name = line.lstrip(">> ")
                    self._new_rule_part(rule_name, self.source_name)
                elif line.startswith("#"):
                    # reached a new story block
                    name = line[1:].strip("# ")
                    self._new_story_part(name, self.source_name)
                elif line.startswith(">"):
                    # reached a checkpoint
                    name, conditions = self._parse_event_line(line[1:].strip())
                    self._add_checkpoint(name, conditions)
                elif re.match(fr"^[*\-]\s+{FORM_PREFIX}", line):
                    logger.debug(
                        "Skipping line {}, "
                        "because it was generated by "
                        "form action".format(line)
                    )
                elif line.startswith("- ?"):
                    # reached a query event
                    self._add_event("query", {"query": line[3:].strip()})
                elif line.startswith("-"):
                    # reached a slot, event, or executed action
                    event_name, parameters = self._parse_event_line(line[1:])
                    self._add_event(event_name, parameters)
                elif line.startswith("*"):
                    # reached a user message
                    user_messages = [el.strip() for el in line[1:].split(" OR ")]
                    if self.use_e2e:
                        await self._add_e2e_messages(user_messages, line_num)
                    else:
                        await self._add_user_messages(user_messages, line_num)
                    # end-to-end BOT message
                elif line.startswith("<B>"):
                    event_name, parameters = self._parse_bot_message_e2e(line[3:])
                    self._add_event(event_name, parameters)
                # end-to-end USER message
                elif line.startswith("<U>"):
                    user_messages = [el.strip() for el in line[3:].split(" OR ")]
                    await self.add_user_messages_e2e(user_messages, line_num)
                else:
                    # reached an unknown type of line
                    logger.warning(
                        f"Skipping line {line_num}. "
                        "No valid command found. "
                        f"Line Content: '{line}'"
                    )
            except Exception as e:
                msg = f"Error in line {line_num}: {e}"
                logger.error(msg, exc_info=1)  # pytype: disable=wrong-arg-types
                raise ValueError(msg)
        self._add_current_stories_to_result()
        return self.story_steps

    @staticmethod
    def _parameters_from_json_string(s: Text, line: Text) -> Dict[Text, Any]:
        """Parse the passed string as json and create a parameter dict."""

        if s is None or not s.strip():
            # if there is no strings there are not going to be any parameters
            return {}

        try:
            parsed_slots = json.loads(s)
            if isinstance(parsed_slots, dict):
                return parsed_slots
            else:
                raise Exception(
                    "Parsed value isn't a json object "
                    "(instead parser found '{}')"
                    ".".format(type(parsed_slots))
                )
        except Exception as e:
            raise ValueError(
                "Invalid to parse arguments in line "
                "'{}'. Failed to decode parameters"
                "as a json object. Make sure the event"
                "name is followed by a proper json "
                "object. Error: {}".format(line, e)
            )

    def _replace_template_variables(self, line: Text) -> Text:
        def process_match(matchobject):
            varname = matchobject.group(1)
            if varname in self.template_variables:
                return self.template_variables[varname]
            else:
                raise ValueError(
                    "Unknown variable `{var}` "
                    "in template line '{line}'"
                    "".format(var=varname, line=line)
                )

        template_rx = re.compile(r"`([^`]+)`")
        return template_rx.sub(process_match, line)

    @staticmethod
    def _clean_up_line(line: Text) -> Text:
        """Removes comments and trailing spaces"""

        return re.sub(r"<!--.*?-->", "", line).strip()

    @staticmethod
    def _parse_event_line(line: Text):
        """Tries to parse a single line as an event with arguments."""

        # the regex matches "slot{"a": 1}"
        m = re.search("^([^{]+)([{].+)?", line)
        if m is not None:
            event_name = m.group(1).strip()
            slots_str = m.group(2)
            parameters = MarkdownStoryReader._parameters_from_json_string(
                slots_str, line
            )
            return event_name, parameters
        else:
            raise_warning(
                f"Failed to parse action line '{line}'. Ignoring this line.",
                docs=DOCS_URL_STORIES,
            )
            return "", {}

    @staticmethod
    def _parse_bot_message_e2e(line: Text):
        from rasa.nlu.training_data.formats.markdown import MarkdownReader

        action_as_message = MarkdownReader().parse_e2e_training_example(line)
        return "", {"e2e_text": action_as_message.get(TEXT).strip()}

    async def _add_user_messages(self, messages: List[Text], line_num: int):
        if not self.current_step_builder:
            raise StoryParseError(
                "User message '{}' at invalid location. "
                "Expected story start.".format(messages)
            )
        parsed_messages = await asyncio.gather(
            *[self._parse_message(m, line_num) for m in messages]
        )
        self.current_step_builder.add_user_messages(parsed_messages)

    # TODO: Hack by Genie for temporary Markdown support
    async def add_user_messages_e2e(self, messages: List[Text], line_num: int):
        if not self.current_step_builder:
            raise StoryParseError(
                "User message '{}' at invalid location. "
                "Expected story start.".format(messages)
            )
        parsed_messages = await asyncio.gather(
            *[self._parse_message_e2e(m, line_num) for m in messages]
        )
        self.current_step_builder.add_user_messages(parsed_messages)

    async def _add_e2e_messages(self, e2e_messages: List[Text], line_num: int) -> None:
        if not self.current_step_builder:
            raise StoryParseError(
                "End-to-end message '{}' at invalid "
                "location. Expected story start."
                "".format(e2e_messages)
            )
        e2e_reader = EndToEndReader()
        parsed_messages = []
        for m in e2e_messages:
            message = e2e_reader._parse_item(m)
            parsed = await self._parse_message(message.get(TEXT), line_num)

            parsed.parse_data["true_intent"] = message.data["true_intent"]
            parsed.parse_data["true_entities"] = message.data.get("entities") or []
            parsed_messages.append(parsed)
        self.current_step_builder.add_user_messages(parsed_messages)

    async def _parse_message(self, message: Text, line_num: int) -> UserUttered:

        parse_data = await RegexInterpreter().parse(message)
        utterance = UserUttered(
            message, parse_data.get("intent"), parse_data.get("entities"), parse_data
        )
        intent_name = utterance.intent.get(INTENT_NAME_KEY)

<<<<<<< HEAD
=======
        intent_name = utterance.intent.get(INTENT_NAME_KEY)

>>>>>>> 9f3d341f
        if self.domain and intent_name not in self.domain.intents:
            raise_warning(
                f"Found unknown intent '{intent_name}' on line {line_num}. "
                "Please, make sure that all intents are "
                "listed in your domain yaml.",
                UserWarning,
                docs=DOCS_URL_DOMAINS,
            )
        return utterance

    # TODO: Hack by Genie for temporary Markdown support
    async def _parse_message_e2e(self, text: Text, line_num: int) -> UserUttered:
        from rasa.nlu.training_data.formats.markdown import MarkdownReader

        message_processed = MarkdownReader().parse_training_example(text)

        utterance = UserUttered(
            message_processed.get(TEXT), None, message_processed.get("entities")
        )
        return utterance

    @staticmethod
    def is_markdown_story_file(file_path: Text) -> bool:
        """Check if file contains Core training data or rule data in Markdown format.

        Args:
            file_path: Path of the file to check.

        Returns:
            `True` in case the file is a Core Markdown training data or rule data file,
            `False` otherwise.
        """
        suffix = PurePath(file_path).suffix

        if suffix and suffix != MARKDOWN_FILE_EXTENSION:
            return False

        try:
            with open(
                file_path, encoding=io_utils.DEFAULT_ENCODING, errors="surrogateescape"
            ) as lines:
                return any(
                    MarkdownStoryReader._contains_story_or_rule_pattern(line)
                    for line in lines
                )
        except Exception as e:
            # catch-all because we might be loading files we are not expecting to load
            logger.error(
                f"Tried to check if '{file_path}' is a story file, but failed to "
                f"read it. If this file contains story or rule data, you should "
                f"investigate this error, otherwise it is probably best to "
                f"move the file to a different location. Error: {e}"
            )
            return False

    @staticmethod
    def _contains_story_or_rule_pattern(text: Text) -> bool:
        story_pattern = r".*##.+"
        rule_pattern = r".*>>.+"

        return any(re.match(pattern, text) for pattern in [story_pattern, rule_pattern])<|MERGE_RESOLUTION|>--- conflicted
+++ resolved
@@ -239,13 +239,9 @@
         utterance = UserUttered(
             message, parse_data.get("intent"), parse_data.get("entities"), parse_data
         )
+
         intent_name = utterance.intent.get(INTENT_NAME_KEY)
 
-<<<<<<< HEAD
-=======
-        intent_name = utterance.intent.get(INTENT_NAME_KEY)
-
->>>>>>> 9f3d341f
         if self.domain and intent_name not in self.domain.intents:
             raise_warning(
                 f"Found unknown intent '{intent_name}' on line {line_num}. "
