import json
import logging
import re

import jsonpickle
import time
import typing
import uuid
from dateutil import parser
from datetime import datetime
from typing import List, Dict, Text, Any, Type, Optional

from rasa.core import utils
from typing import Union

from rasa.core.constants import (
    IS_EXTERNAL,
    EXTERNAL_MESSAGE_PREFIX,
    ACTION_NAME_SENDER_ID_CONNECTOR_STR,
)

<<<<<<< HEAD
from rasa.nlu.constants import INTENT, TEXT, ACTION_NAME, ACTION_TEXT, ENTITIES
=======
from rasa.nlu.constants import TEXT, INTENT_NAME_KEY
>>>>>>> b26e51ca

if typing.TYPE_CHECKING:
    from rasa.core.trackers import DialogueStateTracker

logger = logging.getLogger(__name__)


def deserialise_events(serialized_events: List[Dict[Text, Any]]) -> List["Event"]:
    """Convert a list of dictionaries to a list of corresponding events.

    Example format:
        [{"event": "slot", "value": 5, "name": "my_slot"}]
    """

    deserialised = []

    for e in serialized_events:
        if "event" in e:
            event = Event.from_parameters(e)
            if event:
                deserialised.append(event)
            else:
                logger.warning(
                    f"Unable to parse event '{event}' while deserialising. The event"
                    " will be ignored."
                )

    return deserialised


def deserialise_entities(entities: Union[Text, List[Any]]) -> List[Dict[Text, Any]]:
    if isinstance(entities, str):
        entities = json.loads(entities)

    return [e for e in entities if isinstance(e, dict)]


def md_format_message(text, intent, entities) -> Text:
    from rasa.nlu.training_data.formats import MarkdownWriter, MarkdownReader

    message_from_md = MarkdownReader().parse_training_example(text)
    deserialised_entities = deserialise_entities(entities)
    return MarkdownWriter.generate_message_md(
        {
            "text": message_from_md.get(TEXT),
            "intent": intent,
            "entities": deserialised_entities,
        }
    )


def first_key(d: Dict[Text, Any], default_key: Any) -> Any:
    if len(d) > 1:
        for k, v in d.items():
            if k != default_key:
                # we return the first key that is not the default key
                return k
    elif len(d) == 1:
        return list(d.keys())[0]
    else:
        return None


# noinspection PyProtectedMember
class Event:
    """Events describe everything that occurs in
    a conversation and tell the :class:`rasa.core.trackers.DialogueStateTracker`
    how to update its state."""

    type_name = "event"

    def __init__(
        self,
        timestamp: Optional[float] = None,
        metadata: Optional[Dict[Text, Any]] = None,
    ) -> None:
        self.timestamp = timestamp or time.time()
        self._metadata = metadata or {}

    @property
    def metadata(self) -> Dict[Text, Any]:
        # Needed for compatibility with Rasa versions <1.4.0. Previous versions
        # of Rasa serialized trackers using the pickle module. For the moment,
        # Rasa still supports loading these serialized trackers with pickle,
        # but will use JSON in any subsequent save operations. Versions of
        # trackers serialized with pickle won't include the `_metadata`
        # attribute in their events, so it is necessary to define this getter
        # in case the attribute does not exist. For more information see
        # CHANGELOG.rst.
        return getattr(self, "_metadata", {})

    def __ne__(self, other: Any) -> bool:
        # Not strictly necessary, but to avoid having both x==y and x!=y
        # True at the same time
        return not (self == other)

    def as_story_string(self) -> Optional[Text]:
        raise NotImplementedError

    @staticmethod
    def from_story_string(
        event_name: Text,
        parameters: Dict[Text, Any],
        default: Optional[Type["Event"]] = None,
    ) -> Optional[List["Event"]]:
        event_class = Event.resolve_by_type(event_name, default)

        if not event_class:
            return None

        return event_class._from_story_string(parameters)

    @staticmethod
    def from_parameters(
        parameters: Dict[Text, Any], default: Optional[Type["Event"]] = None
    ) -> Optional["Event"]:

        event_name = parameters.get("event")
        if event_name is None:
            return None

        event_class: Optional[Type[Event]] = Event.resolve_by_type(event_name, default)
        if not event_class:
            return None

        return event_class._from_parameters(parameters)

    @classmethod
    def _from_story_string(cls, parameters: Dict[Text, Any]) -> Optional[List["Event"]]:
        """Called to convert a parsed story line into an event."""
        return [cls(parameters.get("timestamp"), parameters.get("metadata"))]

    def as_dict(self) -> Dict[Text, Any]:
        d = {"event": self.type_name, "timestamp": self.timestamp}

        if self.metadata:
            d["metadata"] = self.metadata

        return d

    @classmethod
    def _from_parameters(cls, parameters: Dict[Text, Any]) -> Optional["Event"]:
        """Called to convert a dictionary of parameters to a single event.

        By default uses the same implementation as the story line
        conversation ``_from_story_string``. But the subclass might
        decide to handle parameters differently if the parsed parameters
        don't origin from a story file."""

        result = cls._from_story_string(parameters)
        if len(result) > 1:
            logger.warning(
                f"Event from parameters called with parameters "
                f"for multiple events. This is not supported, "
                f"only the first event will be returned. "
                f"Parameters: {parameters}"
            )
        return result[0] if result else None

    @staticmethod
    def resolve_by_type(
        type_name: Text, default: Optional[Type["Event"]] = None
    ) -> Optional[Type["Event"]]:
        """Returns a slots class by its type name."""
        from rasa.core import utils

        for cls in utils.all_subclasses(Event):
            if cls.type_name == type_name:
                return cls
        if type_name == "topic":
            return None  # backwards compatibility to support old TopicSet evts
        elif default is not None:
            return default
        else:
            raise ValueError(f"Unknown event name '{type_name}'.")

    def apply_to(self, tracker: "DialogueStateTracker") -> None:
        pass


# noinspection PyProtectedMember
class UserUttered(Event):
    """The user has said something to the bot.

    As a side effect a new ``Turn`` will be created in the ``Tracker``."""

    type_name = "user"

    def __init__(
        self,
        text: Optional[Text] = None,
        intent: Optional[Dict] = None,
        entities: Optional[List[Dict]] = None,
        parse_data: Optional[Dict[Text, Any]] = None,
        timestamp: Optional[float] = None,
        input_channel: Optional[Text] = None,
        message_id: Optional[Text] = None,
        metadata: Optional[Dict] = None,
    ) -> None:
        self.text = text
        self.intent = intent if intent else {}
        self.entities = entities if entities else []
        self.input_channel = input_channel
        self.message_id = message_id

        super().__init__(timestamp, metadata)

        if parse_data:
            self.parse_data = parse_data
        else:
            self.parse_data = {
                "intent": self.intent,
                "entities": self.entities,
                "text": text,
                "message_id": self.message_id,
                "metadata": self.metadata,
            }

    @staticmethod
    def _from_parse_data(
        text: Text,
        parse_data: Dict[Text, Any],
        timestamp: Optional[float] = None,
        input_channel: Optional[Text] = None,
        message_id: Optional[Text] = None,
        metadata: Optional[Dict] = None,
    ):
        return UserUttered(
            text,
            parse_data.get("intent"),
            parse_data.get("entities", []),
            parse_data,
            timestamp,
            input_channel,
            message_id,
            metadata,
        )

    def __hash__(self) -> int:
        return hash(
            (
                self.text,
                self.intent.get(INTENT_NAME_KEY),
                jsonpickle.encode(self.entities),
            )
        )

    @property
    def intent_name(self) -> Optional[Text]:
        return self.intent.get("name")

    def __eq__(self, other: Any) -> bool:
        if not isinstance(other, UserUttered):
            return False
        else:
            return (
                self.text,
                self.intent.get(INTENT_NAME_KEY),
                [jsonpickle.encode(ent) for ent in self.entities],
            ) == (
                other.text,
                other.intent.get(INTENT_NAME_KEY),
                [jsonpickle.encode(ent) for ent in other.entities],
            )

    def __str__(self) -> Text:
        return "UserUttered(text: {}, intent: {}, entities: {})".format(
            self.text, self.intent, self.entities
        )

    @staticmethod
    def empty() -> "UserUttered":
        return UserUttered(None)

    def as_dict(self) -> Dict[Text, Any]:
        _dict = super().as_dict()
        _dict.update(
            {
                "text": self.text,
                "parse_data": self.parse_data,
                "input_channel": getattr(self, "input_channel", None),
                "message_id": getattr(self, "message_id", None),
                "metadata": self.metadata,
            }
        )
        return _dict

    def as_dict_core(self) -> Dict[Text, Union[None, Text, List[Optional[Text]]]]:
        entities = [entity.get("entity") for entity in self.entities]
        if self.intent_name:
            return {TEXT: None, INTENT: self.intent_name, ENTITIES: entities}
        else:
            return {TEXT: self.text, INTENT: None, ENTITIES: entities}

    @classmethod
    def _from_story_string(cls, parameters: Dict[Text, Any]) -> Optional[List[Event]]:
        try:
            return [
                cls._from_parse_data(
                    parameters.get("text"),
                    parameters.get("parse_data"),
                    parameters.get("timestamp"),
                    parameters.get("input_channel"),
                    parameters.get("message_id"),
                    parameters.get("metadata"),
                )
            ]
        except KeyError as e:
            raise ValueError(f"Failed to parse bot uttered event. {e}")

    def as_story_string(self, e2e: bool = False) -> Text:
        if self.intent:
            if self.entities:
                ent_string = json.dumps(
                    {ent["entity"]: ent["value"] for ent in self.entities},
                    ensure_ascii=False,
                )
            else:
                ent_string = ""

            parse_string = "{intent}{entities}".format(
                intent=self.intent.get(INTENT_NAME_KEY, ""), entities=ent_string
            )
            if e2e:
                message = md_format_message(self.text, self.intent, self.entities)
                return "{}: {}".format(self.intent.get(INTENT_NAME_KEY), message)
            else:
                return parse_string
        else:
            return self.text

    def apply_to(self, tracker: "DialogueStateTracker") -> None:
        tracker.latest_message = self
        tracker.clear_followup_action()

    @staticmethod
    def create_external(
        intent_name: Text, entity_list: Optional[List[Dict[Text, Any]]] = None
    ) -> "UserUttered":
        return UserUttered(
            text=f"{EXTERNAL_MESSAGE_PREFIX}{intent_name}",
            intent={INTENT_NAME_KEY: intent_name},
            metadata={IS_EXTERNAL: True},
            entities=entity_list or [],
        )


# noinspection PyProtectedMember
class BotUttered(Event):
    """The bot has said something to the user.

    This class is not used in the story training as it is contained in the

    ``ActionExecuted`` class. An entry is made in the ``Tracker``."""

    type_name = "bot"

    def __init__(self, text=None, data=None, metadata=None, timestamp=None) -> None:
        self.text = text
        self.data = data or {}
        super().__init__(timestamp, metadata)

    def __members(self):
        data_no_nones = utils.remove_none_values(self.data)
        meta_no_nones = utils.remove_none_values(self.metadata)
        return (
            self.text,
            jsonpickle.encode(data_no_nones),
            jsonpickle.encode(meta_no_nones),
        )

    def __hash__(self) -> int:
        return hash(self.__members())

    def __eq__(self, other) -> bool:
        if not isinstance(other, BotUttered):
            return False
        else:
            return self.__members() == other.__members()

    def __str__(self) -> Text:
        return "BotUttered(text: {}, data: {}, metadata: {})".format(
            self.text, json.dumps(self.data), json.dumps(self.metadata)
        )

    def __repr__(self) -> Text:
        return "BotUttered('{}', {}, {}, {})".format(
            self.text, json.dumps(self.data), json.dumps(self.metadata), self.timestamp
        )

    def apply_to(self, tracker: "DialogueStateTracker") -> None:

        tracker.latest_bot_utterance = self

    def as_story_string(self) -> None:
        return None

    def message(self) -> Dict[Text, Any]:
        """Return the complete message as a dictionary."""

        m = self.data.copy()
        m["text"] = self.text
        m["timestamp"] = self.timestamp
        m.update(self.metadata)

        if m.get("image") == m.get("attachment"):
            # we need this as there is an oddity we introduced a while ago where
            # we automatically set the attachment to the image. to not break
            # any persisted events we kept that, but we need to make sure that
            # the message contains the image only once
            m["attachment"] = None

        return m

    @staticmethod
    def empty() -> "BotUttered":
        return BotUttered()

    def as_dict(self) -> Dict[Text, Any]:
        d = super().as_dict()
        d.update({"text": self.text, "data": self.data, "metadata": self.metadata})
        return d

    @classmethod
    def _from_parameters(cls, parameters) -> "BotUttered":
        try:
            return BotUttered(
                parameters.get("text"),
                parameters.get("data"),
                parameters.get("metadata"),
                parameters.get("timestamp"),
            )
        except KeyError as e:
            raise ValueError(f"Failed to parse bot uttered event. {e}")


# noinspection PyProtectedMember
class SlotSet(Event):
    """The user has specified their preference for the value of a ``slot``.

    Every slot has a name and a value. This event can be used to set a
    value for a slot on a conversation.

    As a side effect the ``Tracker``'s slots will be updated so
    that ``tracker.slots[key]=value``."""

    type_name = "slot"

    def __init__(
        self,
        key: Text,
        value: Optional[Any] = None,
        timestamp: Optional[float] = None,
        metadata: Optional[Dict[Text, Any]] = None,
    ) -> None:
        self.key = key
        self.value = value
        super().__init__(timestamp, metadata)

    def __str__(self) -> Text:
        return f"SlotSet(key: {self.key}, value: {self.value})"

    def __hash__(self) -> int:
        return hash((self.key, jsonpickle.encode(self.value)))

    def __eq__(self, other) -> bool:
        if not isinstance(other, SlotSet):
            return False
        else:
            return (self.key, self.value) == (other.key, other.value)

    def as_story_string(self) -> Text:
        props = json.dumps({self.key: self.value}, ensure_ascii=False)
        return f"{self.type_name}{props}"

    @classmethod
    def _from_story_string(cls, parameters: Dict[Text, Any]) -> Optional[List[Event]]:

        slots = []
        for slot_key, slot_val in parameters.items():
            slots.append(SlotSet(slot_key, slot_val))

        if slots:
            return slots
        else:
            return None

    def as_dict(self) -> Dict[Text, Any]:
        d = super().as_dict()
        d.update({"name": self.key, "value": self.value})
        return d

    @classmethod
    def _from_parameters(cls, parameters) -> "SlotSet":
        try:
            return SlotSet(
                parameters.get("name"),
                parameters.get("value"),
                parameters.get("timestamp"),
                parameters.get("metadata"),
            )
        except KeyError as e:
            raise ValueError(f"Failed to parse set slot event. {e}")

    def apply_to(self, tracker: "DialogueStateTracker") -> None:
        tracker._set_slot(self.key, self.value)


# noinspection PyProtectedMember
class Restarted(Event):
    """Conversation should start over & history wiped.

    Instead of deleting all events, this event can be used to reset the
    trackers state (e.g. ignoring any past user messages & resetting all
    the slots)."""

    type_name = "restart"

    def __hash__(self) -> int:
        return hash(32143124312)

    def __eq__(self, other) -> bool:
        return isinstance(other, Restarted)

    def __str__(self) -> Text:
        return "Restarted()"

    def as_story_string(self) -> Text:
        return self.type_name

    def apply_to(self, tracker: "DialogueStateTracker") -> None:
        from rasa.core.actions.action import (  # pytype: disable=pyi-error
            ACTION_LISTEN_NAME,
        )

        tracker._reset()
        tracker.trigger_followup_action(ACTION_LISTEN_NAME)


# noinspection PyProtectedMember
class UserUtteranceReverted(Event):
    """Bot reverts everything until before the most recent user message.

    The bot will revert all events after the latest `UserUttered`, this
    also means that the last event on the tracker is usually `action_listen`
    and the bot is waiting for a new user message."""

    type_name = "rewind"

    def __hash__(self) -> int:
        return hash(32143124315)

    def __eq__(self, other) -> bool:
        return isinstance(other, UserUtteranceReverted)

    def __str__(self) -> Text:
        return "UserUtteranceReverted()"

    def as_story_string(self) -> Text:
        return self.type_name

    def apply_to(self, tracker: "DialogueStateTracker") -> None:
        tracker._reset()
        tracker.replay_events()


# noinspection PyProtectedMember
class AllSlotsReset(Event):
    """All Slots are reset to their initial values.

    If you want to keep the dialogue history and only want to reset the
    slots, you can use this event to set all the slots to their initial
    values."""

    type_name = "reset_slots"

    def __hash__(self) -> int:
        return hash(32143124316)

    def __eq__(self, other) -> bool:
        return isinstance(other, AllSlotsReset)

    def __str__(self) -> Text:
        return "AllSlotsReset()"

    def as_story_string(self) -> Text:
        return self.type_name

    def apply_to(self, tracker) -> None:
        tracker._reset_slots()


# noinspection PyProtectedMember
class ReminderScheduled(Event):
    """Schedules the asynchronous triggering of a user intent
    (with entities if needed) at a given time."""

    type_name = "reminder"

    def __init__(
        self,
        intent: Text,
        trigger_date_time: datetime,
        entities: Optional[List[Dict]] = None,
        name: Optional[Text] = None,
        kill_on_user_message: bool = True,
        timestamp: Optional[float] = None,
        metadata: Optional[Dict[Text, Any]] = None,
    ) -> None:
        """Creates the reminder

        Args:
            intent: Name of the intent to be triggered.
            trigger_date_time: Date at which the execution of the action
                should be triggered (either utc or with tz).
            name: ID of the reminder. If there are multiple reminders with
                 the same id only the last will be run.
            entities: Entities that should be supplied together with the
                 triggered intent.
            kill_on_user_message: ``True`` means a user message before the
                 trigger date will abort the reminder.
            timestamp: Creation date of the event.
            metadata: Optional event metadata.
        """
        self.intent = intent
        self.entities = entities
        self.trigger_date_time = trigger_date_time
        self.kill_on_user_message = kill_on_user_message
        self.name = name if name is not None else str(uuid.uuid1())
        super().__init__(timestamp, metadata)

    def __hash__(self) -> int:
        return hash(
            (
                self.intent,
                self.entities,
                self.trigger_date_time.isoformat(),
                self.kill_on_user_message,
                self.name,
            )
        )

    def __eq__(self, other) -> bool:
        if not isinstance(other, ReminderScheduled):
            return False
        else:
            return self.name == other.name

    def __str__(self) -> Text:
        return (
            f"ReminderScheduled(intent: {self.intent}, trigger_date: {self.trigger_date_time}, "
            f"entities: {self.entities}, name: {self.name})"
        )

    def scheduled_job_name(self, sender_id: Text) -> Text:
        return (
            f"[{hash(self.name)},{hash(self.intent)},{hash(str(self.entities))}]"
            f"{ACTION_NAME_SENDER_ID_CONNECTOR_STR}"
            f"{sender_id}"
        )

    def _properties(self) -> Dict[Text, Any]:
        return {
            "intent": self.intent,
            "date_time": self.trigger_date_time.isoformat(),
            "entities": self.entities,
            "name": self.name,
            "kill_on_user_msg": self.kill_on_user_message,
        }

    def as_story_string(self) -> Text:
        props = json.dumps(self._properties())
        return f"{self.type_name}{props}"

    def as_dict(self) -> Dict[Text, Any]:
        d = super().as_dict()
        d.update(self._properties())
        return d

    @classmethod
    def _from_story_string(cls, parameters: Dict[Text, Any]) -> Optional[List[Event]]:

        trigger_date_time = parser.parse(parameters.get("date_time"))

        return [
            ReminderScheduled(
                parameters.get("intent"),
                trigger_date_time,
                parameters.get("entities"),
                name=parameters.get("name"),
                kill_on_user_message=parameters.get("kill_on_user_msg", True),
                timestamp=parameters.get("timestamp"),
                metadata=parameters.get("metadata"),
            )
        ]


# noinspection PyProtectedMember
class ReminderCancelled(Event):
    """Cancel certain jobs."""

    type_name = "cancel_reminder"

    def __init__(
        self,
        name: Optional[Text] = None,
        intent: Optional[Text] = None,
        entities: Optional[List[Dict]] = None,
        timestamp: Optional[float] = None,
        metadata: Optional[Dict[Text, Any]] = None,
    ) -> None:
        """Creates a ReminderCancelled event.

        If all arguments are `None`, this will cancel all reminders.
        are to be cancelled. If no arguments are supplied, this will cancel all reminders.

        Args:
            name: Name of the reminder to be cancelled.
            intent: Intent name that is to be used to identify the reminders to be cancelled.
            entities: Entities that are to be used to identify the reminders to be cancelled.
            timestamp: Optional timestamp.
            metadata: Optional event metadata.
        """

        self.name = name
        self.intent = intent
        self.entities = entities
        super().__init__(timestamp, metadata)

    def __hash__(self) -> int:
        return hash((self.name, self.intent, str(self.entities)))

    def __eq__(self, other: Any) -> bool:
        if not isinstance(other, ReminderCancelled):
            return False
        else:
            return hash(self) == hash(other)

    def __str__(self) -> Text:
        return f"ReminderCancelled(name: {self.name}, intent: {self.intent}, entities: {self.entities})"

    def cancels_job_with_name(self, job_name: Text, sender_id: Text) -> bool:
        """Determines if this `ReminderCancelled` event should cancel the job with the given name.

        Args:
            job_name: Name of the job to be tested.
            sender_id: The `sender_id` of the tracker.

        Returns:
            `True`, if this `ReminderCancelled` event should cancel the job with the given name,
            and `False` otherwise.
        """

        match = re.match(
            rf"^\[([\d\-]*),([\d\-]*),([\d\-]*)\]"
            rf"({re.escape(ACTION_NAME_SENDER_ID_CONNECTOR_STR)}{re.escape(sender_id)})",
            job_name,
        )
        if not match:
            return False
        name_hash, intent_hash, entities_hash = match.group(1, 2, 3)

        # Cancel everything unless names/intents/entities are given to
        # narrow it down.
        return (
            ((not self.name) or self._matches_name_hash(name_hash))
            and ((not self.intent) or self._matches_intent_hash(intent_hash))
            and ((not self.entities) or self._matches_entities_hash(entities_hash))
        )

    def _matches_name_hash(self, name_hash: Text) -> bool:
        return str(hash(self.name)) == name_hash

    def _matches_intent_hash(self, intent_hash: Text) -> bool:
        return str(hash(self.intent)) == intent_hash

    def _matches_entities_hash(self, entities_hash: Text) -> bool:
        return str(hash(str(self.entities))) == entities_hash

    def as_story_string(self) -> Text:
        props = json.dumps(
            {"name": self.name, "intent": self.intent, "entities": self.entities}
        )
        return f"{self.type_name}{props}"

    @classmethod
    def _from_story_string(cls, parameters: Dict[Text, Any]) -> Optional[List[Event]]:
        return [
            ReminderCancelled(
                parameters.get("name"),
                parameters.get("intent"),
                parameters.get("entities"),
                timestamp=parameters.get("timestamp"),
                metadata=parameters.get("metadata"),
            )
        ]


# noinspection PyProtectedMember
class ActionReverted(Event):
    """Bot undoes its last action.

    The bot reverts everything until before the most recent action.
    This includes the action itself, as well as any events that
    action created, like set slot events - the bot will now
    predict a new action using the state before the most recent
    action."""

    type_name = "undo"

    def __hash__(self) -> int:
        return hash(32143124318)

    def __eq__(self, other) -> bool:
        return isinstance(other, ActionReverted)

    def __str__(self) -> Text:
        return "ActionReverted()"

    def as_story_string(self) -> Text:
        return self.type_name

    def apply_to(self, tracker: "DialogueStateTracker") -> None:
        tracker._reset()
        tracker.replay_events()


# noinspection PyProtectedMember
class StoryExported(Event):
    """Story should get dumped to a file."""

    type_name = "export"

    def __init__(
        self,
        path: Optional[Text] = None,
        timestamp: Optional[float] = None,
        metadata: Optional[Dict[Text, Any]] = None,
    ) -> None:
        self.path = path
        super().__init__(timestamp, metadata)

    def __hash__(self) -> int:
        return hash(32143124319)

    def __eq__(self, other) -> bool:
        return isinstance(other, StoryExported)

    def __str__(self) -> Text:
        return "StoryExported()"

    @classmethod
    def _from_story_string(cls, parameters: Dict[Text, Any]) -> Optional[List[Event]]:
        return [
            StoryExported(
                parameters.get("path"),
                parameters.get("timestamp"),
                parameters.get("metadata"),
            )
        ]

    def as_story_string(self) -> Text:
        return self.type_name

    def apply_to(self, tracker: "DialogueStateTracker") -> None:
        if self.path:
            tracker.export_stories_to_file(self.path)


# noinspection PyProtectedMember
class FollowupAction(Event):
    """Enqueue a followup action."""

    type_name = "followup"

    def __init__(
        self,
        name: Text,
        timestamp: Optional[float] = None,
        metadata: Optional[Dict[Text, Any]] = None,
    ) -> None:
        self.action_name = name
        super().__init__(timestamp, metadata)

    def __hash__(self) -> int:
        return hash(self.action_name)

    def __eq__(self, other) -> bool:
        if not isinstance(other, FollowupAction):
            return False
        else:
            return self.action_name == other.action_name

    def __str__(self) -> Text:
        return f"FollowupAction(action: {self.action_name})"

    def as_story_string(self) -> Text:
        props = json.dumps({"name": self.action_name})
        return f"{self.type_name}{props}"

    @classmethod
    def _from_story_string(cls, parameters: Dict[Text, Any]) -> Optional[List[Event]]:

        return [
            FollowupAction(
                parameters.get("name"),
                parameters.get("timestamp"),
                parameters.get("metadata"),
            )
        ]

    def as_dict(self) -> Dict[Text, Any]:
        d = super().as_dict()
        d.update({"name": self.action_name})
        return d

    def apply_to(self, tracker: "DialogueStateTracker") -> None:
        tracker.trigger_followup_action(self.action_name)


# noinspection PyProtectedMember
class ConversationPaused(Event):
    """Ignore messages from the user to let a human take over.

    As a side effect the ``Tracker``'s ``paused`` attribute will
    be set to ``True``. """

    type_name = "pause"

    def __hash__(self) -> int:
        return hash(32143124313)

    def __eq__(self, other) -> bool:
        return isinstance(other, ConversationPaused)

    def __str__(self) -> Text:
        return "ConversationPaused()"

    def as_story_string(self) -> Text:
        return self.type_name

    def apply_to(self, tracker) -> None:
        tracker._paused = True


# noinspection PyProtectedMember
class ConversationResumed(Event):
    """Bot takes over conversation.

    Inverse of ``PauseConversation``. As a side effect the ``Tracker``'s
    ``paused`` attribute will be set to ``False``."""

    type_name = "resume"

    def __hash__(self) -> int:
        return hash(32143124314)

    def __eq__(self, other) -> bool:
        return isinstance(other, ConversationResumed)

    def __str__(self) -> Text:
        return "ConversationResumed()"

    def as_story_string(self) -> Text:
        return self.type_name

    def apply_to(self, tracker) -> None:
        tracker._paused = False


# noinspection PyProtectedMember
class ActionExecuted(Event):
    """An operation describes an action taken + its result.

    It comprises an action and a list of events. operations will be appended
    to the latest `Turn`` in `Tracker.turns`.
    """

    type_name = "action"

    def __init__(
        self,
        action_name: Text,
        policy: Optional[Text] = None,
        confidence: Optional[float] = None,
        timestamp: Optional[float] = None,
        metadata: Optional[Dict] = None,
        e2e_text: Optional[Text] = None,
    ) -> None:
        self.action_name = action_name
        self.policy = policy
        self.confidence = confidence
        self.unpredictable = False
        self.e2e_text = e2e_text

        super().__init__(timestamp, metadata)

    def __str__(self) -> Text:
        return "ActionExecuted(action: {}, policy: {}, confidence: {})".format(
            self.action_name, self.policy, self.confidence
        )

    def __hash__(self) -> int:
        return hash(self.action_name)

    def __eq__(self, other) -> bool:
        if not isinstance(other, ActionExecuted):
            return False
        else:
            # if both have e2e_text compare both action name and e2e text
            if hasattr(self, "e2e_text") and hasattr(other, "e2e_text"):
                return (
                    self.action_name == other.action_name
                    and self.e2e_text == other.e2e_text
                )
            else:
                return self.action_name == other.action_name

    def as_story_string(self) -> Text:
        return self.action_name

    @classmethod
    def _from_story_string(cls, parameters: Dict[Text, Any]) -> Optional[List[Event]]:

        return [
            ActionExecuted(
                parameters.get("name"),
                parameters.get("policy"),
                parameters.get("confidence"),
                parameters.get("timestamp"),
                parameters.get("metadata"),
                e2e_text=parameters.get("e2e_text"),
            )
        ]

    def as_dict(self) -> Dict[Text, Any]:
        d = super().as_dict()
        policy = None  # for backwards compatibility (persisted events)
        if hasattr(self, "policy"):
            policy = self.policy
        confidence = None
        if hasattr(self, "confidence"):
            confidence = self.confidence

        d.update({"name": self.action_name, "policy": policy, "confidence": confidence})
        return d

    def as_dict_core(self) -> Dict[Text, Text]:
        return {ACTION_NAME: self.action_name, ACTION_TEXT: self.e2e_text}

    def apply_to(self, tracker: "DialogueStateTracker") -> None:
        tracker.set_latest_action(self.as_dict_core())
        tracker.clear_followup_action()


class AgentUttered(Event):
    """The agent has said something to the user.

    This class is not used in the story training as it is contained in the
    ``ActionExecuted`` class. An entry is made in the ``Tracker``."""

    type_name = "agent"

    def __init__(
        self,
        text: Optional[Text] = None,
        data: Optional[Any] = None,
        timestamp: Optional[float] = None,
        metadata: Optional[Dict[Text, Any]] = None,
    ) -> None:
        self.text = text
        self.data = data
        super().__init__(timestamp, metadata)

    def __hash__(self) -> int:
        return hash((self.text, jsonpickle.encode(self.data)))

    def __eq__(self, other) -> bool:
        if not isinstance(other, AgentUttered):
            return False
        else:
            return (self.text, jsonpickle.encode(self.data)) == (
                other.text,
                jsonpickle.encode(other.data),
            )

    def __str__(self) -> Text:
        return "AgentUttered(text: {}, data: {})".format(
            self.text, json.dumps(self.data)
        )

    def apply_to(self, tracker: "DialogueStateTracker") -> None:

        pass

    def as_story_string(self) -> None:
        return None

    def as_dict(self) -> Dict[Text, Any]:
        d = super().as_dict()
        d.update({"text": self.text, "data": self.data})
        return d

    @staticmethod
    def empty() -> "AgentUttered":
        return AgentUttered()

    @classmethod
    def _from_parameters(cls, parameters) -> "AgentUttered":
        try:
            return AgentUttered(
                parameters.get("text"),
                parameters.get("data"),
                parameters.get("timestamp"),
                parameters.get("metadata"),
            )
        except KeyError as e:
            raise ValueError(f"Failed to parse agent uttered event. {e}")


class Form(Event):
    """If `name` is not None: activates a form with `name`
        else deactivates active form
    """

    type_name = "form"

    def __init__(
        self,
        name: Optional[Text],
        timestamp: Optional[float] = None,
        metadata: Optional[Dict[Text, Any]] = None,
    ) -> None:
        self.name = name
        super().__init__(timestamp, metadata)

    def __str__(self) -> Text:
        return f"Form({self.name})"

    def __hash__(self) -> int:
        return hash(self.name)

    def __eq__(self, other) -> bool:
        if not isinstance(other, Form):
            return False
        else:
            return self.name == other.name

    def as_story_string(self) -> Text:
        props = json.dumps({"name": self.name})
        return f"{self.type_name}{props}"

    @classmethod
    def _from_story_string(cls, parameters) -> List["Form"]:
        """Called to convert a parsed story line into an event."""
        return [
            Form(
                parameters.get("name"),
                parameters.get("timestamp"),
                parameters.get("metadata"),
            )
        ]

    def as_dict(self) -> Dict[Text, Any]:
        d = super().as_dict()
        d.update({"name": self.name})
        return d

    def apply_to(self, tracker: "DialogueStateTracker") -> None:
        tracker.change_form_to(self.name)


class FormValidation(Event):
    """Event added by FormPolicy to notify form action
        whether or not to validate the user input"""

    type_name = "form_validation"

    def __init__(
        self,
        validate: bool,
        timestamp: Optional[float] = None,
        metadata: Optional[Dict[Text, Any]] = None,
    ) -> None:
        self.validate = validate
        super().__init__(timestamp, metadata)

    def __str__(self) -> Text:
        return f"FormValidation({self.validate})"

    def __hash__(self) -> int:
        return hash(self.validate)

    def __eq__(self, other) -> bool:
        return isinstance(other, FormValidation)

    def as_story_string(self) -> None:
        return None

    @classmethod
    def _from_parameters(cls, parameters) -> "FormValidation":
        return FormValidation(
            parameters.get("validate"),
            parameters.get("timestamp"),
            parameters.get("metadata"),
        )

    def as_dict(self) -> Dict[Text, Any]:
        d = super().as_dict()
        d.update({"validate": self.validate})
        return d

    def apply_to(self, tracker: "DialogueStateTracker") -> None:
        tracker.set_form_validation(self.validate)


class ActionExecutionRejected(Event):
    """Notify Core that the execution of the action has been rejected"""

    type_name = "action_execution_rejected"

    def __init__(
        self,
        action_name: Text,
        policy: Optional[Text] = None,
        confidence: Optional[float] = None,
        timestamp: Optional[float] = None,
        metadata: Optional[Dict[Text, Any]] = None,
    ) -> None:
        self.action_name = action_name
        self.policy = policy
        self.confidence = confidence
        super().__init__(timestamp, metadata)

    def __str__(self) -> Text:
        return (
            "ActionExecutionRejected("
            "action: {}, policy: {}, confidence: {})"
            "".format(self.action_name, self.policy, self.confidence)
        )

    def __hash__(self) -> int:
        return hash(self.action_name)

    def __eq__(self, other) -> bool:
        if not isinstance(other, ActionExecutionRejected):
            return False
        else:
            return self.action_name == other.action_name

    @classmethod
    def _from_parameters(cls, parameters) -> "ActionExecutionRejected":
        return ActionExecutionRejected(
            parameters.get("name"),
            parameters.get("policy"),
            parameters.get("confidence"),
            parameters.get("timestamp"),
            parameters.get("metadata"),
        )

    def as_story_string(self) -> None:
        return None

    def as_dict(self) -> Dict[Text, Any]:
        d = super().as_dict()
        d.update(
            {
                "name": self.action_name,
                "policy": self.policy,
                "confidence": self.confidence,
            }
        )
        return d

    def apply_to(self, tracker: "DialogueStateTracker") -> None:
        tracker.reject_action(self.action_name)


class SessionStarted(Event):
    """Mark the beginning of a new conversation session."""

    type_name = "session_started"

    def __hash__(self) -> int:
        return hash(32143124320)

    def __eq__(self, other: Any) -> bool:
        return isinstance(other, SessionStarted)

    def __str__(self) -> Text:
        return "SessionStarted()"

    def as_story_string(self) -> None:
        logger.warning(
            f"'{self.type_name}' events cannot be serialised as story strings."
        )
        return None

    def apply_to(self, tracker: "DialogueStateTracker") -> None:
        # noinspection PyProtectedMember
        tracker._reset()<|MERGE_RESOLUTION|>--- conflicted
+++ resolved
@@ -19,11 +19,8 @@
     ACTION_NAME_SENDER_ID_CONNECTOR_STR,
 )
 
-<<<<<<< HEAD
-from rasa.nlu.constants import INTENT, TEXT, ACTION_NAME, ACTION_TEXT, ENTITIES
-=======
-from rasa.nlu.constants import TEXT, INTENT_NAME_KEY
->>>>>>> b26e51ca
+
+from rasa.nlu.constants import INTENT, TEXT, ACTION_NAME, ACTION_TEXT, ENTITIES, INTENT_NAME_KEY
 
 if typing.TYPE_CHECKING:
     from rasa.core.trackers import DialogueStateTracker
