--- conflicted
+++ resolved
@@ -44,7 +44,6 @@
         "forbids all CORS requests.",
     )
 
-<<<<<<< HEAD
     parser.add_argument('--max_training_processes',
                         type=int,
                         default=1,
@@ -71,46 +70,4 @@
                              'on disk in the configured `path`.')
     parser.add_argument('-c', '--config',
                         help="Default model configuration file used for "
-                             "training.")
-=======
-    parser.add_argument(
-        "--max_training_processes",
-        type=int,
-        default=1,
-        help="Number of processes used to handle training "
-        "requests. Increasing this value will have a "
-        "great impact on memory usage. It is "
-        "recommended to keep the default value.",
-    )
-    parser.add_argument(
-        "--num_threads",
-        type=int,
-        default=1,
-        help="Number of parallel threads to use for handling parse requests.",
-    )
-    parser.add_argument(
-        "--endpoints", help="Configuration file for the model server as a yaml file"
-    )
-    parser.add_argument(
-        "--wait_time_between_pulls",
-        type=int,
-        default=10,
-        help="Wait time in seconds between NLU model server queries.",
-    )
-    parser.add_argument(
-        "--response_log",
-        help="Directory where logs will be saved "
-        "(containing queries and responses)."
-        "If set to ``null`` logging will be disabled.",
-    )
-    parser.add_argument(
-        "--storage",
-        help="Set the remote location where models are stored. "
-        "E.g. on AWS. If nothing is configured, the "
-        "server will only serve the models that are "
-        "on disk in the configured `path`.",
-    )
-    parser.add_argument(
-        "-c", "--config", help="Default model configuration file used for training."
-    )
->>>>>>> 5749b841
+                             "training.")