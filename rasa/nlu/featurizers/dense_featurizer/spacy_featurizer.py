--- conflicted
+++ resolved
@@ -27,8 +27,6 @@
     requires = [
         SPACY_DOCS[attribute] for attribute in DENSE_FEATURIZABLE_ATTRIBUTES
     ] + [TOKENS_NAMES[attribute] for attribute in DENSE_FEATURIZABLE_ATTRIBUTES]
-
-    defaults = {"use_mean_vec": True}
 
     def _features_for_doc(self, doc: "Doc") -> np.ndarray:
         """Feature vector for a single document / sentence / tokens."""
@@ -61,19 +59,8 @@
         if message_attribute_doc is not None:
             features = self._features_for_doc(message_attribute_doc)
 
-<<<<<<< HEAD
-            if cls_token_used:
-                # cls token is used, need to append a vector
-                if self.component_config["use_mean_vec"]:
-                    cls_token_vec = np.mean(fs, axis=0, keepdims=True)
-                else:
-                    cls_token_vec = np.zeros([1, fs.shape[-1]])
-
-                fs = np.concatenate([fs, cls_token_vec])
-=======
             cls_token_vec = np.mean(features, axis=0, keepdims=True)
             features = np.concatenate([features, cls_token_vec])
->>>>>>> 71c1228b
 
             features = self._combine_with_existing_dense_features(
                 message, features, DENSE_FEATURE_NAMES[attribute]
