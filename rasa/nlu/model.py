--- conflicted
+++ resolved
@@ -76,13 +76,8 @@
         """
         try:
             metadata_file = os.path.join(model_dir, "metadata.json")
-<<<<<<< HEAD
-            data = rasa.utils.io.read_json_file(metadata_file)
+            data = rasa.shared.utils.io.read_json_file(metadata_file)
             return Metadata(data)
-=======
-            data = rasa.shared.utils.io.read_json_file(metadata_file)
-            return Metadata(data, model_dir)
->>>>>>> 85c785d0
         except Exception as e:
             abspath = os.path.abspath(os.path.join(model_dir, "metadata.json"))
             raise InvalidModelError(
@@ -319,7 +314,9 @@
         model_metadata = Metadata.load(model_dir)
 
         Interpreter.ensure_model_compatibility(model_metadata)
-        return Interpreter.create(model_dir, model_metadata, component_builder, skip_validation)
+        return Interpreter.create(
+            model_dir, model_metadata, component_builder, skip_validation
+        )
 
     @staticmethod
     def create(
@@ -392,15 +389,11 @@
             output["text"] = ""
             return output
 
-<<<<<<< HEAD
         timestamp = str(int(time.timestamp())) if time else None
-        message = Message(text, self.default_output_attributes(), time=timestamp)
-=======
         data = self.default_output_attributes()
         data[TEXT] = text
 
-        message = Message(data=data, time=time)
->>>>>>> 85c785d0
+        message = Message(data=data, time=timestamp)
 
         for component in self.pipeline:
             component.process(message, **self.context)
