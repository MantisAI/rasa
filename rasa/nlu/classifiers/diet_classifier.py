--- conflicted
+++ resolved
@@ -1115,16 +1115,10 @@
         self._create_metrics()
         self._update_metrics_to_log()
 
-<<<<<<< HEAD
-        self.all_labels_embed: Optional[
-            tf.Tensor
-        ] = None  # needed for efficient prediction
-=======
         # needed for efficient prediction
-        self.all_labels_embed: Optional[Tuple[tf.Tensor, tf.Tensor]] = None
+        self.all_labels_embed: Optional[tf.Tensor] = None
 
         self._prepare_layers()
->>>>>>> 85c785d0
 
     @staticmethod
     def _ordered_tag_specs(
