--- conflicted
+++ resolved
@@ -8,14 +8,11 @@
 from typing import Any, Dict, List, Optional, Text, Tuple, Union
 import warnings
 
-<<<<<<< HEAD
 from tf_metrics import f1
 
-from nlu.extractors import EntityExtractor
-from nlu.test import determine_token_labels
-from nlu.tokenizers.tokenizer import Token
-=======
->>>>>>> ad8695ad
+from rasa.nlu.extractors import EntityExtractor
+from rasa.nlu.test import determine_token_labels
+from rasa.nlu.tokenizers.tokenizer import Token
 from rasa.nlu.classifiers import LABEL_RANKING_LENGTH
 from rasa.utils import train_utils
 from rasa.utils.train_utils import SessionData
@@ -149,31 +146,19 @@
         inverted_tag_dict: Optional[Dict[int, Text]] = None,
         session: Optional["tf.Session"] = None,
         graph: Optional["tf.Graph"] = None,
-<<<<<<< HEAD
-        message_placeholder: Optional["tf.Tensor"] = None,
-        label_placeholder: Optional["tf.Tensor"] = None,
-        tag_placeholder: Optional["tf.Tensor"] = None,
-=======
         batch_placeholder: Optional["tf.Tensor"] = None,
->>>>>>> ad8695ad
         similarity_all: Optional["tf.Tensor"] = None,
         intent_prediction: Optional["tf.Tensor"] = None,
         tag_prediction: Optional["tf.Tensor"] = None,
         similarity: Optional["tf.Tensor"] = None,
         label_embed: Optional["tf.Tensor"] = None,
         all_labels_embed: Optional["tf.Tensor"] = None,
-<<<<<<< HEAD
         attention_weights: Optional["tf.Tensor"] = None,
-    ) -> None:
-        """Declare instant variables with default values"""
-        super(EmbeddingIntentClassifier, self).__init__(component_config)
-=======
         shapes: Optional[Tuple] = None,
     ) -> None:
         """Declare instant variables with default values"""
 
         super().__init__(component_config)
->>>>>>> ad8695ad
 
         self._load_params()
 
@@ -182,24 +167,16 @@
         # transform numbers to tags
         self.inverted_tag_dict = inverted_tag_dict
         # encode all label_ids with numbers
-<<<<<<< HEAD
-        self._encoded_all_label_ids = None
+        self._label_data = None
         # encode all tag_ids with numbers
-        self._encoded_all_tag_ids = None
-=======
-        self._label_data = None
->>>>>>> ad8695ad
+        self._tag_data = None
 
         # tf related instances
         self.session = session
         self.graph = graph
-<<<<<<< HEAD
-        self.a_in = message_placeholder
-        self.b_in = label_placeholder
-        self.c_in = tag_placeholder
-=======
+
         self.batch_in = batch_placeholder
->>>>>>> ad8695ad
+
         self.sim_all = similarity_all
         self.intent_prediction = intent_prediction
         self.entity_prediction = tag_prediction
@@ -236,14 +213,9 @@
     # init helpers
     def _load_nn_architecture_params(self, config: Dict[Text, Any]) -> None:
         self.hidden_layer_sizes = {
-<<<<<<< HEAD
-            "a": config["hidden_layers_sizes_a"],
-            "b": config["hidden_layers_sizes_b"],
-            "c": config["hidden_layers_sizes_c"],
-=======
             "text": config["hidden_layers_sizes_a"],
             "intent": config["hidden_layers_sizes_b"],
->>>>>>> ad8695ad
+            "tag": config["hidden_layers_sizes_c"],
         }
         self.share_hidden_layers = config["share_hidden_layers"]
         if (
@@ -405,15 +377,8 @@
     ) -> List[np.ndarray]:
 
         # Collect precomputed encodings
-<<<<<<< HEAD
-        encoded_id_labels = [
-            (label_idx, label_example.get(attribute_feature_name))
-            for (label_idx, label_example) in label_examples
-        ]
-=======
         sparse_features = []
         dense_features = []
->>>>>>> ad8695ad
 
         for e in label_examples:
             _sparse, _dense = self._extract_and_add_features(
@@ -450,18 +415,8 @@
         training_data: "TrainingData",
         label_id_dict: Dict[Text, int],
         attribute: Text,
-<<<<<<< HEAD
-        attribute_feature_name: Text,
-    ) -> np.ndarray:
-        """Create matrix with label_ids encoded in rows as bag of words. If the
-        features are already computed, fetch them from the message object else compute
-        a one hot encoding for the label as the feature vector. Find a training example
-        for each label and get the encoded features from the corresponding Message
-        object."""
-=======
     ) -> "SessionData":
         """Create matrix with label_ids encoded in rows as bag of words.
->>>>>>> ad8695ad
 
         Find a training example for each label and get the encoded features
         from the corresponding Message object.
@@ -486,14 +441,9 @@
             features = self._extract_labels_precomputed_features(labels_example)
         else:
             features = self._compute_default_label_features(labels_example)
-<<<<<<< HEAD
-            encoded_id_labels = [scipy.sparse.csr_matrix(f) for f in features]
-            encoded_id_labels = np.array(encoded_id_labels)
-=======
 
         label_data = {}
         self._add_to_session_data(label_data, "intent_features", features)
->>>>>>> ad8695ad
 
         return label_data
 
@@ -538,32 +488,18 @@
     # noinspection PyPep8Naming
     def _create_session_data(
         self,
-<<<<<<< HEAD
-        training_data: "TrainingData",
-        label_id_dict: Dict[Text, int],
-        tag_id_dict: Dict[Text, int],
-        attribute: Text,
-=======
         training_data: List["Message"],
         label_id_dict: Optional[Dict[Text, int]] = None,
+        tag_id_dict: Optional[Dict[Text, int]] = None,
         attribute: Optional[Text] = None,
->>>>>>> ad8695ad
     ) -> "SessionData":
         """Prepare data for training and create a SessionData object"""
         X_sparse = []
         X_dense = []
-<<<<<<< HEAD
-        Y = []
-        intent_ids = []
-        tag_ids = []
-
-        for e in training_data.training_examples:
-            if e.get(attribute):
-                x_sparse, x_dense = self._get_x_features(e)
-=======
         Y_sparse = []
         Y_dense = []
         label_ids = []
+        tag_ids = []
         masks = []
 
         # TODO should be variable
@@ -573,7 +509,6 @@
             for e in training_data
         ]
         max_seq_len = max(seq_len) if seq_len else 25
->>>>>>> ad8695ad
 
         for e in training_data:
             _sparse, _dense = self._extract_and_add_features(e, MESSAGE_TEXT_ATTRIBUTE)
@@ -582,59 +517,34 @@
             if _dense is not None:
                 X_dense.append(_dense)
 
-<<<<<<< HEAD
-                intent_ids.append(label_id_dict[e.get(attribute)])
-
-        for e in training_data.training_examples:
+            _sparse, _dense = self._extract_and_add_features(
+                e, MESSAGE_INTENT_ATTRIBUTE
+            )
+            if _sparse is not None:
+                Y_sparse.append(_sparse)
+            if _dense is not None:
+                Y_dense.append(_dense)
+
+            if e.get(attribute):
+                label_ids.append(label_id_dict[e.get(attribute)])
+
+            mask = np.zeros(max_seq_len)
+            mask[0 : len(e.get("tokens"))] = 1
+            masks.append(mask)
+
+        for e in training_data:
             _tags = []
             for t in e.get("tokens"):
                 _tag = determine_token_labels(
                     t, e.get(MESSAGE_ENTITIES_ATTRIBUTE), None
                 )
                 _tags.append(tag_id_dict[_tag])
-            tag_ids.append(scipy.sparse.csr_matrix(np.array([_tags]).T))
-=======
-            _sparse, _dense = self._extract_and_add_features(
-                e, MESSAGE_INTENT_ATTRIBUTE
-            )
-            if _sparse is not None:
-                Y_sparse.append(_sparse)
-            if _dense is not None:
-                Y_dense.append(_dense)
-
-            if e.get(attribute):
-                label_ids.append(label_id_dict[e.get(attribute)])
->>>>>>> ad8695ad
-
-            mask = np.zeros(max_seq_len)
-            mask[0 : len(e.get("tokens"))] = 1
-            masks.append(mask)
-
-        X_sparse = np.array(X_sparse)
-        X_dense = np.array(X_dense)
-<<<<<<< HEAD
-        intent_ids = np.array(intent_ids)
-        tag_ids = np.array(tag_ids)
-
-        for label_id_idx in intent_ids:
-            Y.append(self._encoded_all_label_ids[label_id_idx])
-        Y = np.array(Y)
-
-        X_dict = {}
-        if X_sparse.size > 0:
-            X_dict["text_features_sparse"] = X_sparse
-        if X_dense.size > 0:
-            X_dict["text_features_dense"] = X_dense
-
-        return SessionData(
-            X_dict,
-            {"intent_features": Y},
-            {"intent_ids": intent_ids, "tag_ids": tag_ids},
-        )
-=======
+            tag_ids.append(scipy.sparse.coo_matrix(np.array([_tags]).T))
+
         Y_sparse = np.array(Y_sparse)
         Y_dense = np.array(Y_dense)
         label_ids = np.array(label_ids)
+        tag_ids = np.array(tag_ids)
         masks = np.array(masks)
 
         session_data = {}
@@ -646,27 +556,9 @@
         if "intent_features" not in session_data:
             # no intent features are present, get default features from _label_data
             session_data["intent_features"] = self.use_default_label_features(label_ids)
->>>>>>> ad8695ad
 
         return session_data
 
-<<<<<<< HEAD
-        if (
-            message.get(MESSAGE_VECTOR_SPARSE_FEATURE_NAMES[MESSAGE_TEXT_ATTRIBUTE])
-            is not None
-        ):
-            x_sparse = message.get(
-                MESSAGE_VECTOR_SPARSE_FEATURE_NAMES[MESSAGE_TEXT_ATTRIBUTE]
-            )
-
-        if (
-            message.get(MESSAGE_VECTOR_DENSE_FEATURE_NAMES[MESSAGE_TEXT_ATTRIBUTE])
-            is not None
-        ):
-            x_dense = message.get(
-                MESSAGE_VECTOR_DENSE_FEATURE_NAMES[MESSAGE_TEXT_ATTRIBUTE]
-            )
-=======
     def _add_to_session_data(
         self, session_data: SessionData, key: Text, features: List[np.ndarray]
     ):
@@ -674,7 +566,6 @@
             return
 
         session_data[key] = []
->>>>>>> ad8695ad
 
         for data in features:
             if data.size > 0:
@@ -707,99 +598,6 @@
         )
 
     def _build_tf_train_graph(
-<<<<<<< HEAD
-        self
-    ) -> Tuple["tf.Tensor", "tf.Tensor", "tf.Tensor", "tf.Tensor"]:
-        intent_loss = tf.constant(0.0)
-        intent_metric = tf.constant(0.0)
-        entity_loss = tf.constant(0.0)
-        entity_metric = tf.constant(0.0)
-
-        # batch = 1 or 2 a_in values, b_in, intent_ids
-        batch = self._iterator.get_next()
-        self.a_in, self.b_in, self.c_in = self.batch_to_input(batch)
-
-        # transformer
-        a, mask = self._create_tf_sequence(self.a_in)
-
-        if self.intent_classification:
-            intent_loss, intent_metric = self.build_intent_train_graph(a, mask)
-
-        if self.named_entity_recognition:
-            entity_loss, entity_metric = self.build_entity_train_graph(a, mask)
-
-        return intent_loss, intent_metric, entity_loss, entity_metric
-
-    def build_entity_train_graph(self, a, mask):
-        # get sequence lengths for NER
-        sequence_lengths = tf.cast(tf.reduce_sum(mask, 1), tf.int32)
-        if len(sequence_lengths.shape) > 1:
-            sequence_lengths = tf.squeeze(sequence_lengths)
-
-        sequence_lengths.set_shape([mask.shape[0]])
-
-        # shape: batch-size, seq-len, dim
-        self.c_in = tf.reduce_sum(tf.nn.relu(self.c_in), -1)
-
-        # CRF
-        crf_params, logits, pred_ids = self._create_crf(a, sequence_lengths)
-
-        # Loss
-        log_likelihood, _ = tf.contrib.crf.crf_log_likelihood(
-            logits, self.c_in, sequence_lengths, crf_params
-        )
-        loss = tf.reduce_mean(-log_likelihood)
-
-        pos_tag_indices = [k for k, v in self.inverted_tag_dict.items() if v != "O"]
-
-        # Metrics
-        weights = tf.sequence_mask(sequence_lengths)
-        num_tags = len(self.inverted_tag_dict)
-        metric = f1(self.c_in, pred_ids, num_tags, pos_tag_indices, weights)[1]
-
-        return loss, metric
-
-    def build_intent_train_graph(
-        self, a: tf.Tensor, mask: tf.Tensor
-    ) -> Tuple[tf.Tensor, tf.Tensor]:
-        last = mask * tf.cumprod(1 - mask, axis=1, exclusive=True, reverse=True)
-        last = tf.expand_dims(last, -1)
-
-        # get _cls_ vector for intent classification
-        cls_embed = tf.reduce_sum(a * last, 1)
-        cls_embed = train_utils.create_tf_embed(
-            cls_embed,
-            self.embed_dim,
-            self.C2,
-            self.similarity_type,
-            layer_name_suffix="a",
-        )
-
-        # all_label_ids is tensor of label-count x 1 x feature-len for labels
-        all_label_ids = tf.sparse_tensor_to_dense(
-            self._encoded_all_label_ids, name="all_labels_raw"
-        )
-        all_label_ids = tf.reduce_sum(tf.nn.relu(all_label_ids), 1)
-
-        self.all_labels_embed = self._create_tf_embed_fnn(
-            all_label_ids,
-            self.hidden_layer_sizes["b"],
-            fnn_name="a_b" if self.share_hidden_layers else "b",
-            embed_name="b",
-        )
-
-        self.b_in = tf.reduce_sum(tf.nn.relu(self.b_in), 1)
-
-        self.label_embed = self._create_tf_embed_fnn(
-            self.b_in,
-            self.hidden_layer_sizes["b"],
-            fnn_name="a_b" if self.share_hidden_layers else "b",
-            embed_name="b",
-        )
-
-        intent_loss, intent_metric = train_utils.calculate_loss_acc(
-            cls_embed,
-=======
         self, session_data: SessionData
     ) -> Tuple["tf.Tensor", "tf.Tensor"]:
 
@@ -844,7 +642,6 @@
 
         return train_utils.calculate_loss_acc(
             message_embed,
->>>>>>> ad8695ad
             self.label_embed,
             b,
             self.all_labels_embed,
@@ -858,80 +655,7 @@
             self.C_emb,
             self.scale_loss,
         )
-        return intent_loss, intent_metric
-
-    def _create_crf(
-        self, input: tf.Tensor, sequence_lengths: tf.Tensor
-    ) -> Tuple[tf.Tensor, tf.Tensor, tf.Tensor]:
-        num_tags = len(self.inverted_tag_dict)
-
-        with tf.variable_scope("model", reuse=tf.AUTO_REUSE):
-            logits = tf.layers.dense(input, num_tags, name="crf-logits")
-            crf_params = tf.get_variable(
-                "crf-params", [num_tags, num_tags], dtype=tf.float32
-            )
-            pred_ids, _ = tf.contrib.crf.crf_decode(
-                logits, crf_params, sequence_lengths
-            )
-
-            return crf_params, logits, pred_ids
-
-    def _create_tf_sequence(self, a_in: tf.Tensor) -> Tuple["tf.Tensor", "tf.Tensor"]:
-        """Create sequence level embedding and mask."""
-        # mask different length sequences
-        # if there is at least one `-1` it should be masked
-        mask = tf.sign(tf.reduce_max(self.a_in, -1) + 1)
-
-        a_in = train_utils.create_tf_fnn(
-            a_in,
-            self.hidden_layer_sizes["a"],
-            self.droprate,
-            self.C2,
-            self._is_training,
-            layer_name_suffix="a",
-        )
-        self.attention_weights = {}
-        hparams = train_utils.create_t2t_hparams(
-            self.num_transformer_layers,
-            self.transformer_size,
-            self.num_heads,
-            self.droprate,
-            self.pos_encoding,
-            self.max_seq_length,
-            self._is_training,
-            self.unidirectional_encoder,
-        )
-
-        a = train_utils.create_t2t_transformer_encoder(
-            a_in, mask, self.attention_weights, hparams, self.C2, self._is_training
-        )
-
-<<<<<<< HEAD
-        return a, mask
-
-    def batch_to_input(self, batch: Tuple) -> Tuple[tf.Tensor, tf.Tensor, tf.Tensor]:
-        """Convert batch input into correct tensors.
-
-        As we do not know what features (sparse and/or dense) were used, we need to
-        check what features are provided and parse them accordingly.
-        """
-        # batch contains 1 or 2 a_in values, b_in, label_ids, tag_ids
-        b_in = batch[-3]
-        c_in = batch[-1]
-
-        if len(batch) == 4:
-            a_in = batch[0]
-            return a_in, b_in, c_in
-
-        if len(batch) == 5:
-            a_in_1 = batch[0]
-            a_in_2 = batch[1]
-            # Concatenate a_in features
-            # TODO should not be just concatenated
-            a_in = tf.concat([a_in_1, a_in_2], axis=1)
-
-            return a_in, b_in, c_in
-=======
+
     def combine_sparse_dense_features(
         self,
         features: List[Union[tf.Tensor, tf.SparseTensor]],
@@ -968,56 +692,18 @@
         batch_placeholder = []
         for s, t in zip(self.shapes, types):
             batch_placeholder.append(tf.placeholder(t, s))
->>>>>>> ad8695ad
 
         self.batch_in = tf.tuple(batch_placeholder)
 
-<<<<<<< HEAD
-    def _build_tf_pred_graph(self, session_data: "SessionData") -> "tf.Tensor":
-        num_features_sparse = self._get_num_of_features(
-            session_data, "text_features_sparse"
-=======
         batch_data = train_utils.batch_to_session_data(self.batch_in, session_data)
 
         a = self.combine_sparse_dense_features(
             batch_data["text_features"], session_data["text_features"], "text"
->>>>>>> ad8695ad
         )
         b = self.combine_sparse_dense_features(
             batch_data["intent_features"], session_data["intent_features"], "intent"
         )
 
-<<<<<<< HEAD
-        self.a_in = tf.placeholder(
-            tf.float32, (None, num_features_sparse + num_features_dense), name="a"
-        )
-        self.b_in = tf.placeholder(
-            tf.float32,
-            (None, None, session_data.Y["intent_features"][0].shape[-1]),
-            name="b",
-        )
-        self.c_in = tf.placeholder(
-            tf.int64,
-            (None, None, session_data.labels["tag_ids"][0].shape[-1]),
-            name="c",
-        )
-
-        a, mask = self._create_tf_sequence(self.a_in)
-
-        if self.intent_classification:
-            last = mask * tf.cumprod(1 - mask, axis=1, exclusive=True, reverse=True)
-            last = tf.expand_dims(last, -1)
-
-            # get _cls_ embedding
-            cls_embed = tf.reduce_sum(a * last, 1)
-            cls_embed = train_utils.create_tf_embed(
-                cls_embed,
-                self.embed_dim,
-                self.C2,
-                self.similarity_type,
-                layer_name_suffix="a",
-            )
-=======
         self.all_labels_embed = tf.constant(self.session.run(self.all_labels_embed))
 
         message_embed = self._create_tf_embed_fnn(
@@ -1043,40 +729,6 @@
         self.sim = train_utils.tf_raw_sim(
             message_embed[:, tf.newaxis, :], self.label_embed, None
         )
->>>>>>> ad8695ad
-
-            # reduce dimensionality as input should not be sequence for intent
-            # classification
-            self.b_in = tf.reduce_sum(self.b_in, 1)
-
-            self.sim_all = train_utils.tf_raw_sim(
-                cls_embed[:, tf.newaxis, :],
-                self.all_labels_embed[tf.newaxis, :, :],
-                None,
-            )
-
-            self.label_embed = self._create_tf_embed_fnn(
-                self.b_in,
-                self.hidden_layer_sizes["b"],
-                fnn_name="a_b" if self.share_hidden_layers else "b",
-                embed_name="b",
-            )
-
-            # predict intents
-            self.sim = train_utils.tf_raw_sim(
-                cls_embed[:, tf.newaxis, :], self.label_embed, None
-            )
-            self.intent_prediction = train_utils.confidence_from_sim(
-                self.sim_all, self.similarity_type
-            )
-
-        if self.named_entity_recognition:
-            # get sequence lengths for NER
-            sequence_lengths = tf.cast(tf.reduce_sum(mask, 1), tf.int32)
-
-            # predict tags
-            _, _, pred_ids = self._create_crf(a, sequence_lengths)
-            self.entity_prediction = tf.to_int64(pred_ids)
 
     def _get_num_of_features(
         self, session_data: "SessionData", key_prefix: Text
@@ -1111,48 +763,15 @@
             training_data, attribute=MESSAGE_INTENT_ATTRIBUTE
         )
         self.inverted_label_dict = {v: k for k, v in label_id_dict.items()}
-<<<<<<< HEAD
-
-        self._encoded_all_label_ids = self._create_encoded_label_ids(
-            training_data,
-            label_id_dict,
-            attribute=MESSAGE_INTENT_ATTRIBUTE,
-            attribute_feature_name=MESSAGE_VECTOR_SPARSE_FEATURE_NAMES[
-                MESSAGE_INTENT_ATTRIBUTE
-            ],
-        )
-
-        tag_id_dict = self._create_tag_id_dict(
-            training_data, attribute=MESSAGE_ENTITIES_ATTRIBUTE
-        )
-        self.inverted_tag_dict = {v: k for k, v in tag_id_dict.items()}
-
-        self._encoded_all_tag_ids = self._create_encoded_tag_ids(
-            training_data, tag_id_dict, attribute=MESSAGE_ENTITIES_ATTRIBUTE
-        )
-
-        # check if number of negatives is less than number of label_ids
-        logger.debug(
-            "Check if num_neg {} is smaller than "
-            "number of label_ids {}, "
-            "else set num_neg to the number of label_ids - 1"
-            "".format(self.num_neg, self._encoded_all_label_ids.shape[0])
-=======
 
         self._label_data = self._create_label_data(
             training_data, label_id_dict, attribute=MESSAGE_INTENT_ATTRIBUTE
->>>>>>> ad8695ad
         )
 
         session_data = self._create_session_data(
-<<<<<<< HEAD
-            training_data,
+            training_data.intent_examples,
             label_id_dict,
             tag_id_dict,
-=======
-            training_data.intent_examples,
-            label_id_dict,
->>>>>>> ad8695ad
             attribute=MESSAGE_INTENT_ATTRIBUTE,
         )
 
@@ -1220,15 +839,7 @@
 
             self._is_training = tf.placeholder_with_default(False, shape=())
 
-<<<<<<< HEAD
-            intent_loss, intent_acc, entity_loss, entity_f1 = (
-                self._build_tf_train_graph()
-            )
-
-            loss = intent_loss + entity_loss
-=======
             loss, acc = self._build_tf_train_graph(session_data)
->>>>>>> ad8695ad
 
             # define which optimizer to use
             self._train_op = tf.train.AdamOptimizer().minimize(loss)
@@ -1263,14 +874,10 @@
     def _calculate_message_sim(self, X: Tuple) -> Tuple[np.ndarray, List[float]]:
         """Calculate message similarities"""
 
-<<<<<<< HEAD
-        message_sim = self.session.run(self.intent_prediction, feed_dict={self.a_in: X})
-=======
         message_sim = self.session.run(
-            self.pred_confidence,
+            self.intent_prediction,
             feed_dict={_x: _x_in for _x, _x_in in zip(self.batch_in, X)},
         )
->>>>>>> ad8695ad
 
         message_sim = message_sim.flatten()  # sim is a matrix
 
@@ -1318,27 +925,6 @@
                 ]
         return label, label_ranking
 
-<<<<<<< HEAD
-    def _extract_features(self, message: "Message") -> np.ndarray:
-        x_sparse, x_dense = self._get_x_features(message)
-
-        if x_sparse is not None:
-            x_sparse = x_sparse.toarray().reshape(1, -1)
-
-        if x_dense is not None:
-            x_dense = x_dense.reshape(1, -1)
-
-        if x_sparse is not None and x_dense is not None:
-            return np.concatenate((x_sparse, x_dense), axis=-1)
-
-        if x_sparse is None and x_dense is not None:
-            return x_dense
-
-        if x_sparse is not None and x_dense is None:
-            return x_sparse
-
-        raise ValueError("No features found for X.")
-=======
     def _add_missing_placeholder_tensors(self, batch):
         # check if all data is already present
         if self.shapes is not None and len(batch) == len(self.shapes):
@@ -1364,7 +950,6 @@
                 X.append(batch[i])
             i += 1
         return tuple(X)
->>>>>>> ad8695ad
 
     def predict_entities(self, message: "Message") -> List[Dict]:
         if self.session is None:
@@ -1459,13 +1044,7 @@
             if e.errno != errno.EEXIST:
                 raise
         with self.graph.as_default():
-<<<<<<< HEAD
-            train_utils.persist_tensor("message_placeholder", self.a_in, self.graph)
-            train_utils.persist_tensor("label_placeholder", self.b_in, self.graph)
-            train_utils.persist_tensor("tag_placeholder", self.c_in, self.graph)
-=======
             train_utils.persist_tensor("batch_placeholder", self.batch_in, self.graph)
->>>>>>> ad8695ad
 
             train_utils.persist_tensor("similarity_all", self.sim_all, self.graph)
             train_utils.persist_tensor(
@@ -1528,13 +1107,7 @@
 
                 saver.restore(session, checkpoint)
 
-<<<<<<< HEAD
-                a_in = train_utils.load_tensor("message_placeholder")
-                b_in = train_utils.load_tensor("label_placeholder")
-                c_in = train_utils.load_tensor("tag_placeholder")
-=======
                 batch_in = train_utils.load_tensor("batch_placeholder")
->>>>>>> ad8695ad
 
                 sim_all = train_utils.load_tensor("similarity_all")
                 intent_prediction = train_utils.load_tensor("intent_prediction")
@@ -1551,15 +1124,13 @@
             ) as f:
                 inv_label_dict = pickle.load(f)
 
-<<<<<<< HEAD
             with open(
                 os.path.join(model_dir, file_name + ".inv_tag_dict.pkl"), "rb"
             ) as f:
                 inv_tag_dict = pickle.load(f)
-=======
+
             with open(os.path.join(model_dir, file_name + ".shapes.pkl"), "rb") as f:
                 shapes = pickle.load(f)
->>>>>>> ad8695ad
 
             return cls(
                 component_config=meta,
@@ -1567,24 +1138,15 @@
                 inverted_tag_dict=inv_tag_dict,
                 session=session,
                 graph=graph,
-<<<<<<< HEAD
-                message_placeholder=a_in,
-                label_placeholder=b_in,
-                tag_placeholder=c_in,
-=======
                 batch_placeholder=batch_in,
->>>>>>> ad8695ad
                 similarity_all=sim_all,
                 intent_prediction=intent_prediction,
                 tag_prediction=tag_prediction,
                 similarity=sim,
                 label_embed=label_embed,
                 all_labels_embed=all_labels_embed,
-<<<<<<< HEAD
                 attention_weights=attention_weights,
-=======
                 shapes=shapes,
->>>>>>> ad8695ad
             )
 
         else:
