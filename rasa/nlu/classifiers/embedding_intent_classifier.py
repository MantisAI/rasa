--- conflicted
+++ resolved
@@ -67,6 +67,7 @@
 ENTITY_RECOGNITION = "perform_entity_recognition"
 MASKED_LM = "use_masked_language_model"
 SPARSE_INPUT_DROPOUT = "use_sparse_input_dropout"
+RANKING_LENGTH = "ranking_length"
 
 
 class EmbeddingIntentClassifier(EntityExtractor):
@@ -139,14 +140,10 @@
         # flag if minimize only maximum similarity over incorrect actions
         SIMILARITY_TYPE: "auto",  # string 'auto' or 'cosine' or 'inner'
         # the type of the loss function
-<<<<<<< HEAD
         LOSS_TYPE: "softmax",  # string 'softmax' or 'margin'
-=======
-        "loss_type": "softmax",  # string 'softmax' or 'margin'
         # number of top intents to normalize scores for softmax loss_type
         # set to 0 to turn off normalization
-        "ranking_length": 10,
->>>>>>> 13d98a96
+        RANKING_LENGTH: 10,
         # how similar the algorithm should try
         # to make embedding vectors for correct labels
         MU_POS: 0.8,  # should be 0.0 < ... < 1.0 for 'cosine'
@@ -193,51 +190,11 @@
                 "hidden_layer_sizes for text and label must coincide."
             )
 
-<<<<<<< HEAD
         if self.component_config[SIMILARITY_TYPE] == "auto":
             if self.component_config[LOSS_TYPE] == "softmax":
                 self.component_config[SIMILARITY_TYPE] = "inner"
             elif self.component_config[LOSS_TYPE] == "margin":
                 self.component_config[SIMILARITY_TYPE] = "cosine"
-=======
-        self.batch_in_size = config["batch_size"]
-        self.batch_in_strategy = config["batch_strategy"]
-
-        self.epochs = config["epochs"]
-
-        self.random_seed = self.component_config["random_seed"]
-
-    def _load_embedding_params(self, config: Dict[Text, Any]) -> None:
-        self.embed_dim = config["embed_dim"]
-        self.num_neg = config["num_neg"]
-        self.dense_dim = config["dense_dim"]
-
-        self.similarity_type = config["similarity_type"]
-        self.loss_type = config["loss_type"]
-        if self.similarity_type == "auto":
-            if self.loss_type == "softmax":
-                self.similarity_type = "inner"
-            elif self.loss_type == "margin":
-                self.similarity_type = "cosine"
-
-        self.ranking_length = config["ranking_length"]
-        self.mu_pos = config["mu_pos"]
-        self.mu_neg = config["mu_neg"]
-        self.use_max_sim_neg = config["use_max_sim_neg"]
-
-        self.scale_loss = config["scale_loss"]
-
-    def _load_regularization_params(self, config: Dict[Text, Any]) -> None:
-        self.C2 = config["C2"]
-        self.C_emb = config["C_emb"]
-        self.droprate = config["droprate"]
-
-    def _load_visual_params(self, config: Dict[Text, Any]) -> None:
-        self.evaluate_every_num_epochs = config["evaluate_every_num_epochs"]
-        if self.evaluate_every_num_epochs < 1:
-            self.evaluate_every_num_epochs = self.epochs
-        self.evaluate_on_num_examples = config["evaluate_on_num_examples"]
->>>>>>> 13d98a96
 
         if self.component_config[EVAL_NUM_EPOCHS] < 1:
             self.component_config[EVAL_NUM_EPOCHS] = self.component_config[EPOCHS]
@@ -630,17 +587,8 @@
         if self.model is None:
             return
 
-<<<<<<< HEAD
         # create session data from message and convert it into a batch of 1
         model_data = self._create_model_data([message])
-=======
-        label_ids = message_sim.argsort()[::-1]
-
-        if self.loss_type == "softmax" and self.ranking_length > 0:
-            message_sim = train_utils.normalize(message_sim, self.ranking_length)
-
-        message_sim[::-1].sort()
->>>>>>> 13d98a96
 
         return self.model.predict(model_data)
 
@@ -665,6 +613,15 @@
         message_sim = message_sim.flatten()  # sim is a matrix
 
         label_ids = message_sim.argsort()[::-1]
+
+        if (
+            self.component_config[LOSS_TYPE] == "softmax"
+            and self.component_config[RANKING_LENGTH] > 0
+        ):
+            message_sim = train_utils.normalize(
+                message_sim, self.component_config[RANKING_LENGTH]
+            )
+
         message_sim[::-1].sort()
         message_sim = message_sim.tolist()
 
@@ -675,8 +632,11 @@
                 "confidence": message_sim[0],
             }
 
-            if self.ranking_length and 0 < self.ranking_length < LABEL_RANKING_LENGTH:
-                output_length = self.ranking_length
+            if (
+                self.component_config[RANKING_LENGTH]
+                and 0 < self.component_config[RANKING_LENGTH] < LABEL_RANKING_LENGTH
+            ):
+                output_length = self.component_config[RANKING_LENGTH]
             else:
                 output_length = LABEL_RANKING_LENGTH
 
