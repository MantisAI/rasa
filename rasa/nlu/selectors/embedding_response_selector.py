import logging
import typing
from typing import Any, Dict, Text

from rasa.nlu.components import any_of
from rasa.nlu.classifiers.embedding_intent_classifier import (
    EmbeddingIntentClassifier,
    USE_MAX_SIM_NEG,
    HIDDEN_LAYERS_SIZES_TEXT,
    HIDDEN_LAYERS_SIZES_LABEL,
    SHARE_HIDDEN_LAYERS,
    TRANSFORMER_SIZE,
    NUM_TRANSFORMER_LAYERS,
    POS_ENCODING,
    NUM_HEADS,
    MAX_SEQ_LENGTH,
    BATCH_SIZES,
    BATCH_STRATEGY,
    EPOCHS,
    RANDOM_SEED,
    LEARNING_RATE,
    DENSE_DIM,
    EMBED_DIM,
    NUM_NEG,
    SIMILARITY_TYPE,
    LOSS_TYPE,
    MU_POS,
    MU_NEG,
    SCALE_LOSS,
    C2,
    C_EMB,
    DROPRATE,
    UNIDIRECTIONAL_ENCODER,
    EVAL_NUM_EPOCHS,
    EVAL_NUM_EXAMPLES,
    INTENT_CLASSIFICATION,
    ENTITY_RECOGNITION,
    MASKED_LM,
    SPARSE_INPUT_DROPOUT,
)
from rasa.nlu.constants import (
    RESPONSE_ATTRIBUTE,
    RESPONSE_SELECTOR_PROPERTY_NAME,
    DEFAULT_OPEN_UTTERANCE_TYPE,
    DENSE_FEATURE_NAMES,
    TEXT_ATTRIBUTE,
    SPARSE_FEATURE_NAMES,
)

logger = logging.getLogger(__name__)

if typing.TYPE_CHECKING:
    from rasa.nlu.training_data import Message


class ResponseSelector(EmbeddingIntentClassifier):
    """Response selector using supervised embeddings.

    The response selector embeds user inputs
    and candidate response into the same space.
    Supervised embeddings are trained by maximizing similarity between them.
    It also provides rankings of the response that did not "win".

    The supervised response selector needs to be preceded by
    a featurizer in the pipeline.
    This featurizer creates the features used for the embeddings.
    It is recommended to use ``CountVectorsFeaturizer`` that
    can be optionally preceded by ``SpacyNLP`` and ``SpacyTokenizer``.

    Based on the starspace idea from: https://arxiv.org/abs/1709.03856.
    However, in this implementation the `mu` parameter is treated differently
    and additional hidden layers are added together with dropout.
    """

    provides = [RESPONSE_ATTRIBUTE, "response_ranking"]

    requires = [
        any_of(
            DENSE_FEATURE_NAMES[TEXT_ATTRIBUTE], SPARSE_FEATURE_NAMES[TEXT_ATTRIBUTE]
        ),
        any_of(
            DENSE_FEATURE_NAMES[RESPONSE_ATTRIBUTE],
            SPARSE_FEATURE_NAMES[RESPONSE_ATTRIBUTE],
        ),
    ]

    # default properties (DOC MARKER - don't remove)
    defaults = {
        # nn architecture
        # sizes of hidden layers before the embedding layer for input words
        # the number of hidden layers is thus equal to the length of this list
        HIDDEN_LAYERS_SIZES_TEXT: [256, 128],
        # sizes of hidden layers before the embedding layer for intent labels
        # the number of hidden layers is thus equal to the length of this list
        HIDDEN_LAYERS_SIZES_LABEL: [256, 128],
        # Whether to share the hidden layer weights between input words and intent labels
        SHARE_HIDDEN_LAYERS: False,
        # number of units in transformer
        TRANSFORMER_SIZE: 128,
        # number of transformer layers
        NUM_TRANSFORMER_LAYERS: 1,
        # number of attention heads in transformer
        NUM_HEADS: 4,
        # type of positional encoding in transformer
        POS_ENCODING: "timing",  # string 'timing' or 'emb'
        # max sequence length if pos_encoding='emb'
        MAX_SEQ_LENGTH: 256,
        # training parameters
        # initial and final batch sizes - batch size will be
        # linearly increased for each epoch
        BATCH_SIZES: [64, 256],
        # how to create batches
        BATCH_STRATEGY: "balanced",  # string 'sequence' or 'balanced'
        # number of epochs
        EPOCHS: 300,
        # set random seed to any int to get reproducible results
        RANDOM_SEED: None,
        # optimizer
        LEARNING_RATE: 0.001,
        # embedding parameters
        # default dense dimension used if no dense features are present
        DENSE_DIM: {"text": 512, "label": 20},
        # dimension size of embedding vectors
        EMBED_DIM: 20,
        # the type of the similarity
        NUM_NEG: 20,
        # flag if minimize only maximum similarity over incorrect actions
        SIMILARITY_TYPE: "auto",  # string 'auto' or 'cosine' or 'inner'
        # the type of the loss function
<<<<<<< HEAD
        LOSS_TYPE: "softmax",  # string 'softmax' or 'margin'
=======
        "loss_type": "softmax",  # string 'softmax' or 'margin'
        # number of top responses to normalize scores for softmax loss_type
        # set to 0 to turn off normalization
        "ranking_length": 10,
>>>>>>> 13d98a96
        # how similar the algorithm should try
        # to make embedding vectors for correct intent labels
        MU_POS: 0.8,  # should be 0.0 < ... < 1.0 for 'cosine'
        # maximum negative similarity for incorrect intent labels
        MU_NEG: -0.4,  # should be -1.0 < ... < 1.0 for 'cosine'
        # flag: if true, only minimize the maximum similarity for
        # incorrect intent labels
        USE_MAX_SIM_NEG: True,
        # scale loss inverse proportionally to confidence of correct prediction
        SCALE_LOSS: True,
        # regularization parameters
        # the scale of L2 regularization
        C2: 0.002,
        # the scale of how critical the algorithm should be of minimizing the
        # maximum similarity between embeddings of different intent labels
        C_EMB: 0.8,
        # dropout rate for rnn
        DROPRATE: 0.2,
        # use a unidirectional or bidirectional encoder
        UNIDIRECTIONAL_ENCODER: True,
        # visualization of accuracy
        # how often to calculate training accuracy
        EVAL_NUM_EPOCHS: 20,  # small values may hurt performance
        # how many examples to use for calculation of training accuracy
        EVAL_NUM_EXAMPLES: 0,  # large values may hurt performance,
        # selector config
        # name of the intent for which this response selector is to be trained
        "retrieval_intent": None,
        # if true intent classification is trained and intent predicted
        INTENT_CLASSIFICATION: True,
        # if true named entity recognition is trained and entities predicted
        ENTITY_RECOGNITION: False,
        MASKED_LM: False,
        SPARSE_INPUT_DROPOUT: False,
    }

    # end default properties (DOC MARKER - don't remove)

    def _load_selector_params(self, config: Dict[Text, Any]):
        self.retrieval_intent = config["retrieval_intent"]
        if not self.retrieval_intent:
            # retrieval intent was left to its default value
            logger.info(
                "Retrieval intent parameter was left to its default value. This response selector will be trained"
                "on training examples combining all retrieval intents."
            )

    def _load_params(self) -> None:
        super()._load_params()
        self._load_selector_params(self.component_config)

    @staticmethod
    def _set_message_property(
        message: "Message", prediction_dict: Dict[Text, Any], selector_key: Text
    ):

        message_selector_properties = message.get(RESPONSE_SELECTOR_PROPERTY_NAME, {})
        message_selector_properties[selector_key] = prediction_dict
        message.set(
            RESPONSE_SELECTOR_PROPERTY_NAME,
            message_selector_properties,
            add_to_output=True,
        )

    def preprocess_train_data(self, training_data):
        """Performs sanity checks on training data, extracts encodings for labels
        and prepares data for training"""
        if self.retrieval_intent:
            training_data = training_data.filter_by_intent(self.retrieval_intent)

        label_id_dict = self._create_label_id_dict(
            training_data, attribute=RESPONSE_ATTRIBUTE
        )

        self.inverted_label_dict = {v: k for k, v in label_id_dict.items()}
        self._label_data = self._create_label_data(
            training_data, label_id_dict, attribute=RESPONSE_ATTRIBUTE
        )

        session_data = self._create_model_data(
            training_data.intent_examples,
            label_id_dict,
            label_attribute=RESPONSE_ATTRIBUTE,
        )

        self.check_input_dimension_consistency(session_data)

        return session_data

    def process(self, message: "Message", **kwargs: Any) -> None:
        """Return the most likely response and its similarity to the input."""

        label, label_ranking = self.predict_label(message)

        selector_key = (
            self.retrieval_intent
            if self.retrieval_intent
            else DEFAULT_OPEN_UTTERANCE_TYPE
        )

        logger.debug(
            f"Adding following selector key to message property: {selector_key}"
        )

        prediction_dict = {"response": label, "ranking": label_ranking}

        self._set_message_property(message, prediction_dict, selector_key)<|MERGE_RESOLUTION|>--- conflicted
+++ resolved
@@ -37,6 +37,7 @@
     ENTITY_RECOGNITION,
     MASKED_LM,
     SPARSE_INPUT_DROPOUT,
+    RANKING_LENGTH,
 )
 from rasa.nlu.constants import (
     RESPONSE_ATTRIBUTE,
@@ -127,14 +128,10 @@
         # flag if minimize only maximum similarity over incorrect actions
         SIMILARITY_TYPE: "auto",  # string 'auto' or 'cosine' or 'inner'
         # the type of the loss function
-<<<<<<< HEAD
         LOSS_TYPE: "softmax",  # string 'softmax' or 'margin'
-=======
-        "loss_type": "softmax",  # string 'softmax' or 'margin'
         # number of top responses to normalize scores for softmax loss_type
         # set to 0 to turn off normalization
-        "ranking_length": 10,
->>>>>>> 13d98a96
+        RANKING_LENGTH: 10,
         # how similar the algorithm should try
         # to make embedding vectors for correct intent labels
         MU_POS: 0.8,  # should be 0.0 < ... < 1.0 for 'cosine'
