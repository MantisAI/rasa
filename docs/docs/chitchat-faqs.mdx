---
id: chitchat-faqs
sidebar_label: Chitchat and FAQs
title: Chitchat and FAQs
abstract: FAQ assistants are the simplest assistants to build and typically the first kind of assistant anyone builds. This page is a guide to the concepts and training data you need to handle non-contextual questions like FAQs and chitchat.
---


[FAQs](./glossary.mdx#faqs) and [chitchat](./glossary.mdx#chitchat) are two cases where the conversational assistant responds with a fixed set of messages, and the assistant should always answer the same way,
no matter what has happened previously in the conversation.
For example, in the following conversation, every question can be asked at any point in the conversation,
with the answer being independent of anything the user has said previously.

```yaml
User: What's your name
  Bot: My name is Sara!
User: Which languages can I build assistants in?
  Bot: You can use Rasa to build assistants in any language you want!
User: What’s Rasa X?
  Bot: Rasa X is a tool to learn from real conversations and improve your assistant.
```


## Step-by-step Guide on Using Response Selector for FAQs and Chitchat

<<<<<<< HEAD
To handle FAQs and chitchat you'll need a rule-based dialogue management policy (the [RulePolicy](./policies.mdx#rule-policy)) and an easy way
to return the appropriate response for a question (the [ResponseSelector](#2-defining-retrieval-actions-and-the-responseselector)).
=======
To handle FAQs and chitchat you'll need a rule-based dialogue management policy (the [RulePolicy](#rulepolicy)) and an easy way
to return the appropriate response for a question (the [ResponseSelector](./components.mdx#responseselector)).
>>>>>>> c809915b

### 1. Updating the configuration

For FAQs and chitchat, you always want the assistant to respond the same way every time
the same type of question is asked. [Rules](rules.mdx) allow you to do exactly that.
To use rules, the you need to add the [RulePolicy](./policies.mdx#rule-policy) to your policies in your configuration file:

```yaml-rasa
policies:
# other policies
- name: RulePolicy
```

Next, include the ResponseSelector in your NLU pipeline in your configuration file.
The ResponseSelector requires a featurizer and intent classifier to work, so
it should come after these components in your pipeline, for example:

```yaml-rasa
pipeline:
  - name: WhitespaceTokenizer
  - name: RegexFeaturizer
  - name: LexicalSyntacticFeaturizer
  - name: CountVectorsFeaturizer
  - name: CountVectorsFeaturizer
    analyzer: char_wb
    min_ngram: 1
    max_ngram: 4
  - name: DIETClassifier
    epochs: 100
  - name: EntitySynonymMapper
  - name: ResponseSelector
    epochs: 100
```

By default, the ResponseSelector will build a single retrieval model for all retrieval intents.
To retrieve responses for FAQs and chitchat separately, use multiple ResponseSelector components
and specify the `retrieval_intent` key:

```yaml-rasa
pipeline:
# Other components
- name: ResponseSelector
  epochs: 100
  retrieval_intent: faq
- name: ResponseSelector
  epochs: 100
  retrieval_intent: chitchat
```



<<<<<<< HEAD
### 2. Defining Retrieval Actions and the `ResponseSelector`
=======
### 2. Defining Retrieval Intents and the ResponseSelector
>>>>>>> c809915b

Consider an example where you have 20 different FAQs. Although each question is represented as an individual intent, all FAQ intents are handled the same way in the dialogue. For each FAQ intent, the assistant **retrieves** the proper response depending on which question has been asked.

Instead of writing 20 rules, you can use a single action, e.g. `utter_faq` to handle all FAQs with a single rule by grouping them together under a single [retrieval intent](glossary.mdx#retrieval-intent)
called e.g. `faq`.

<<<<<<< HEAD
The retrieval action uses the output of the
[ResponseSelector](./components.mdx#responseselector) to return
=======
The single action uses the output of the
[ResponseSelector](./components.mdx#response-selector) to return
>>>>>>> c809915b
the correct response for the specific FAQ that the user asked.


### 3. Creating rules

You need to write only one rule for each retrieval intent. All intents
grouped under that retrieval intent will then be handled the same way.
The action name starts with `utter_` and ends with the retrieval intent's name.
Write rules for responding to FAQs and chitchat:

```yaml-rasa
rules:
  - rule: respond to FAQs
    steps:
    - intent: faq
    - action: utter_faq
  - rule: respond to chitchat
    steps:
    - intent: chitchat
    - action: utter_chitchat
```

The actions `utter_faq` and `utter_chitchat` will use the ResponseSelector`'s prediction to return the actual response message.

### 4. Updating the NLU Training Data

NLU training examples for the ResponseSelector look the same as
regular training examples, except that their names must refer to the retrieval
intent they are grouped under:

```yaml-rasa
nlu:
  - intent: chitchat/ask_name
    examples: |
      - What is your name?
      - May I know your name?
      - What do people call you?
      - Do you have a name for yourself?
  - intent: chitchat/ask_weather
    examples: |
      - What's the weather like today?
      - Does it look sunny outside today?
      - Oh, do you mind checking the weather for me please?
      - I like sunny days in Berlin.
```

Be sure to update your domain file to include the added `chitchat` intent:

```yaml-rasa
intents:
# other intents
- chitchat
```


### 5. Defining the responses

Responses for the ResponseSelector follow the same naming convention as
retrieval intents. Besides this, they can have all the characteristics of
normal bot [response](domain.mdx#responses). For the chitchat intents
listed above, our responses could look like:

```yaml-rasa
responses:
  utter_chitchat/ask_name:
  - image: "https://i.imgur.com/zTvA58i.jpeg"
    text: hello, my name is retrieval bot.
  - text: Oh yeah, I am called the retrieval bot.
  utter_chitchat/ask_weather:
  - text: Oh, it does look sunny right now in Berlin.
    image: "https://i.imgur.com/vwv7aHN.png"
  - text: I am not sure of the whole week but I can see the sun is out today.
```

## Summary

Once you've done the following, you can train your bot and try it out!

- [ ] Add RulePolicy to your policies and ResponseSelector to your pipeline in `config.yml`
- [ ] Add at least one rule for responding to FAQs/chitchat
- [ ] Add examples for your FAQs/chitchat intents
- [ ] Add responses for your FAQs/chitchat intents
- [ ] Update the intents in your domain

Now, your assistant should be able to respond correctly and consistently to FAQs or chitchat, even if these interjections happen while your assistant is helping the user with another task.<|MERGE_RESOLUTION|>--- conflicted
+++ resolved
@@ -23,13 +23,8 @@
 
 ## Step-by-step Guide on Using Response Selector for FAQs and Chitchat
 
-<<<<<<< HEAD
-To handle FAQs and chitchat you'll need a rule-based dialogue management policy (the [RulePolicy](./policies.mdx#rule-policy)) and an easy way
-to return the appropriate response for a question (the [ResponseSelector](#2-defining-retrieval-actions-and-the-responseselector)).
-=======
 To handle FAQs and chitchat you'll need a rule-based dialogue management policy (the [RulePolicy](#rulepolicy)) and an easy way
 to return the appropriate response for a question (the [ResponseSelector](./components.mdx#responseselector)).
->>>>>>> c809915b
 
 ### 1. Updating the configuration
 
@@ -81,24 +76,15 @@
 
 
 
-<<<<<<< HEAD
-### 2. Defining Retrieval Actions and the `ResponseSelector`
-=======
 ### 2. Defining Retrieval Intents and the ResponseSelector
->>>>>>> c809915b
 
 Consider an example where you have 20 different FAQs. Although each question is represented as an individual intent, all FAQ intents are handled the same way in the dialogue. For each FAQ intent, the assistant **retrieves** the proper response depending on which question has been asked.
 
 Instead of writing 20 rules, you can use a single action, e.g. `utter_faq` to handle all FAQs with a single rule by grouping them together under a single [retrieval intent](glossary.mdx#retrieval-intent)
 called e.g. `faq`.
 
-<<<<<<< HEAD
-The retrieval action uses the output of the
+The single action uses the output of the
 [ResponseSelector](./components.mdx#responseselector) to return
-=======
-The single action uses the output of the
-[ResponseSelector](./components.mdx#response-selector) to return
->>>>>>> c809915b
 the correct response for the specific FAQ that the user asked.
 
 
