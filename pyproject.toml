[build-system]
requires = [ "poetry>=1.0.5",]
build-backend = "poetry.masonry.api"

[tool.black]
line-length = 88
target-version = [ "py36", "py37", "py38",]
exclude = "((.eggs | .git | .pytype | .pytest_cache | build | dist))"

[tool.poetry]
name = "rasa"
<<<<<<< HEAD
version = "1.10.11"
=======
version = "2.0.0a2"
>>>>>>> d91c1243
description = "Open source machine learning framework to automate text- and voice-based conversations: NLU, dialogue management, connect to Slack, Facebook, and more - Create chatbots and voice assistants"
authors = [ "Rasa Technologies GmbH <hi@rasa.com>",]
maintainers = [ "Tom Bocklisch <tom@rasa.com>",]
homepage = "https://rasa.com"
repository = "https://github.com/rasahq/rasa"
documentation = "https://rasa.com/docs"
classifiers = [ "Development Status :: 4 - Beta", "Intended Audience :: Developers", "License :: OSI Approved :: Apache Software License", "Programming Language :: Python", "Programming Language :: Python :: 3.6", "Programming Language :: Python :: 3.7", "Programming Language :: Python :: 3.8", "Topic :: Software Development :: Libraries",]
keywords = [ "nlp", "machine-learning", "machine-learning-library", "bot", "bots", "botkit", "rasa conversational-agents", "conversational-ai", "chatbot", "chatbot-framework", "bot-framework",]
include = [ "LICENSE.txt", "README.md", "rasa/core/schemas/*", "rasa/core/training/visualization.html", "rasa/nlu/schemas/*", "rasa/cli/default_config.yml", "rasa/importers/*",]
readme = "README.md"
license = "Apache-2.0"
[[tool.poetry.source]]
name = "rasa-pypi"
url = "https://pypi.rasa.com/simple/"

[tool.towncrier]
package = "rasa"
package_dir = "rasa"
filename = "CHANGELOG.mdx"
directory = "./changelog"
underlines = "   "
title_format = "## [{version}] - {project_date}"
template = "./changelog/_template.md.jinja2"
start_string = "<!-- TOWNCRIER -->\n"
issue_format = "[#{issue}](https://github.com/rasahq/rasa/issues/{issue})"
[[tool.towncrier.type]]
directory = "removal"
name = "Deprecations and Removals"
showcontent = true

[[tool.towncrier.type]]
directory = "feature"
name = "Features"
showcontent = true

[[tool.towncrier.type]]
directory = "improvement"
name = "Improvements"
showcontent = true

[[tool.towncrier.type]]
directory = "bugfix"
name = "Bugfixes"
showcontent = true

[[tool.towncrier.type]]
directory = "doc"
name = "Improved Documentation"
showcontent = true

[[tool.towncrier.type]]
directory = "misc"
name = "Miscellaneous internal changes"
showcontent = false

[tool.poetry.dependencies]
python = ">=3.6,<3.9"
boto3 = "^1.12"
requests = "^2.23"
matplotlib = ">=3.1,<3.3"
attrs = "~19.3"
jsonpickle = ">=1.3,<1.5"
redis = "^3.4"
numpy = "^1.16"
scipy = "^1.4.1"
absl-py = "^0.9"
apscheduler = "~3.6"
tqdm = ">=4.31,<4.48"
networkx = "~2.4.0"
fbmessenger = "~6.0.0"
pykwalify = "~1.7.0"
coloredlogs = ">=10,<15"
"ruamel.yaml" = "^0.16"
scikit-learn = ">=0.22,<0.24"
slackclient = "^2.0.0"
python-telegram-bot = ">=11.1,<13.0"
twilio = ">=6.26,<6.43"
webexteamssdk = ">=1.1.1,<1.4.0"
mattermostwrapper = "~2.2"
rocketchat_API = ">=0.6.31,<1.5.0"
colorhash = "~1.0.2"
pika = "~1.1.0"
jsonschema = "~3.2"
packaging = ">=20.0,<21.0"
pytz = ">=2019.1,<2021.0"
rasa-sdk = "^2.0.0a2"
colorclass = "~2.2"
terminaltables = "~3.1.0"
sanic = "^19.12.2"
sanic-cors = "^0.10.0b1"
sanic-jwt = ">=1.3.2,<1.5.0"
cloudpickle = ">=1.2,<1.5"
multidict = "^4.6"
aiohttp = "~3.6"
questionary = "~1.5.1"
prompt-toolkit = "^2.0"
python-socketio = ">=4.4,<4.7"
python-engineio = ">=3.11,<3.14"
pydot = "~1.4"
async_generator = "~1.10"
SQLAlchemy = "~1.3.3"
sklearn-crfsuite = "~0.3"
psycopg2-binary = "~2.8.2"
PyJWT = "~1.7"
python-dateutil = "~2.8"
tensorflow = "~2.3"
tensorflow_hub = "~0.8"
tensorflow-addons = "~0.10"
tensorflow-estimator = "~2.3"
tensorflow-probability = "~0.10"
setuptools = ">=41.0.0"
kafka-python = ">=1.4,<3.0"
ujson = ">=1.35,<4.0"
oauth2client = "4.1.3"
regex = "~2020.6"
joblib = "^0.15.1"

[tool.poetry.dev-dependencies]
pytest-cov = "^2.10.0"
pytest-localserver = "^0.5.0"
pytest-sanic = "^1.6.1"
pytest-asyncio = "^0.10.0"
pytest-xdist = "^1.32.0"
pytest = "^5.3.4"
freezegun = "^0.3.14"
responses = "^0.10.15"
aioresponses = "^0.6.2"
moto = "==1.3.14"
fakeredis = "^1.4.0"
mongomock = "^3.18.0"
black = "^19.10b0"
flake8 = "^3.8.3"
pytype = "^2020.6.1"
google-cloud-storage = "^1.29.0"
azure-storage-blob = "<12.4.0"
coveralls = "^2.0.0"
towncrier = "^19.2.0"
toml = "^0.10.0"
<<<<<<< HEAD
sphinx = "==2.1.2"
sphinx-autobuild = "~0.7.1"
sphinxcontrib-programoutput = "==0.11"
pygments = "^2.6.1"
sphinxcontrib-httpdomain = "==1.7.0"
sphinxcontrib-websupport = "^1.1.0"
sphinxcontrib-trio = "==1.1.1"
sphinx-tabs = "~1.1.13"
sphinx-autodoc-typehints = "==1.6.0"
rasabaster = "^0.7.23"
=======
>>>>>>> d91c1243
pep440-version-utils = "^0.3.0"
pydoc-markdown = "3.3.0.post1"

[tool.poetry.extras]
spacy = [ "spacy",]
convert = [ "tensorflow-text",]
jieba = [ "jieba",]
transformers = [ "transformers",]
full = [ "spacy", "tensorflow-text", "transformers", "jieba",]
gh-release-notes = [ "github3.py",]

[tool.poetry.scripts]
rasa = "rasa.__main__:main"

[tool.poetry.dependencies.spacy]
version = ">=2.1,<2.3"
optional = true

[tool.poetry.dependencies.tensorflow-text]
version = "~2.3"
optional = true

[tool.poetry.dependencies."github3.py"]
version = "~1.3.0"
optional = true

[tool.poetry.dependencies.transformers]
version = ">=2.4,<2.12"
optional = true

[tool.poetry.dependencies.jieba]
version = ">=0.39, <0.43"
optional = true

[tool.poetry.dependencies.pymongo]
version = ">=3.8,<3.11"
extras = [ "tls", "srv",]<|MERGE_RESOLUTION|>--- conflicted
+++ resolved
@@ -9,11 +9,7 @@
 
 [tool.poetry]
 name = "rasa"
-<<<<<<< HEAD
-version = "1.10.11"
-=======
 version = "2.0.0a2"
->>>>>>> d91c1243
 description = "Open source machine learning framework to automate text- and voice-based conversations: NLU, dialogue management, connect to Slack, Facebook, and more - Create chatbots and voice assistants"
 authors = [ "Rasa Technologies GmbH <hi@rasa.com>",]
 maintainers = [ "Tom Bocklisch <tom@rasa.com>",]
@@ -152,19 +148,6 @@
 coveralls = "^2.0.0"
 towncrier = "^19.2.0"
 toml = "^0.10.0"
-<<<<<<< HEAD
-sphinx = "==2.1.2"
-sphinx-autobuild = "~0.7.1"
-sphinxcontrib-programoutput = "==0.11"
-pygments = "^2.6.1"
-sphinxcontrib-httpdomain = "==1.7.0"
-sphinxcontrib-websupport = "^1.1.0"
-sphinxcontrib-trio = "==1.1.1"
-sphinx-tabs = "~1.1.13"
-sphinx-autodoc-typehints = "==1.6.0"
-rasabaster = "^0.7.23"
-=======
->>>>>>> d91c1243
 pep440-version-utils = "^0.3.0"
 pydoc-markdown = "3.3.0.post1"
 
