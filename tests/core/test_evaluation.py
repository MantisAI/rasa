import os
from pathlib import Path
from typing import Any, Text, Dict

import pytest

import rasa.shared.utils.io
import rasa.utils.io
from rasa.core.test import (
    _create_data_generator,
    _collect_story_predictions,
    test as evaluate_stories,
    FAILED_STORIES_FILE,
    CONFUSION_MATRIX_STORIES_FILE,
    REPORT_STORIES_FILE,
    SUCCESSFUL_STORIES_FILE,
    _clean_entity_results,
)
from rasa.core.policies.memoization import MemoizationPolicy

# we need this import to ignore the warning...
# noinspection PyUnresolvedReferences
from rasa.nlu.test import run_evaluation
from rasa.core.agent import Agent
from tests.core.conftest import (
    DEFAULT_STORIES_FILE,
    E2E_STORY_FILE_UNKNOWN_ENTITY,
    END_TO_END_STORY_FILE,
    E2E_STORY_FILE_TRIPS_CIRCUIT_BREAKER,
    STORY_FILE_TRIPS_CIRCUIT_BREAKER,
)


@pytest.mark.trains_model
async def test_evaluation_file_creation(tmpdir: Path, default_agent: Agent):
    failed_stories_path = str(tmpdir / FAILED_STORIES_FILE)
    success_stories_path = str(tmpdir / SUCCESSFUL_STORIES_FILE)
    report_path = str(tmpdir / REPORT_STORIES_FILE)
    confusion_matrix_path = str(tmpdir / CONFUSION_MATRIX_STORIES_FILE)

    await evaluate_stories(
        stories=DEFAULT_STORIES_FILE,
        agent=default_agent,
        out_directory=str(tmpdir),
        max_stories=None,
        e2e=False,
        errors=True,
        successes=True,
    )

    assert os.path.isfile(failed_stories_path)
    assert os.path.isfile(success_stories_path)
    assert os.path.isfile(report_path)
    assert os.path.isfile(confusion_matrix_path)


@pytest.mark.parametrize(
    "test_file", [END_TO_END_STORY_FILE, "data/test_evaluations/end_to_end_story.yml"]
)
@pytest.mark.trains_model
async def test_end_to_end_evaluation_script(default_agent: Agent, test_file: Text):
    generator = await _create_data_generator(test_file, default_agent, use_e2e=True)
    completed_trackers = generator.generate_story_trackers()

    story_evaluation, num_stories = await _collect_story_predictions(
        completed_trackers, default_agent, use_e2e=True
    )

    serialised_store = [
        "utter_greet",
        "action_listen",
        "utter_greet",
        "action_listen",
        "utter_default",
        "action_listen",
        "utter_goodbye",
        "action_listen",
        "utter_greet",
        "action_listen",
        "utter_default",
        "action_listen",
        "greet",
        "greet",
        "default",
        "goodbye",
        "greet",
        "default",
        '[{"name": "Max"}]{"entity": "name", "value": "Max"}',
    ]

    assert story_evaluation.evaluation_store.serialise()[0] == serialised_store
    assert not story_evaluation.evaluation_store.has_prediction_target_mismatch()
    assert len(story_evaluation.failed_stories) == 0
    assert num_stories == 3


@pytest.mark.trains_model
async def test_end_to_end_evaluation_script_unknown_entity(default_agent: Agent):
    generator = await _create_data_generator(
        E2E_STORY_FILE_UNKNOWN_ENTITY, default_agent, use_e2e=True
    )
    completed_trackers = generator.generate_story_trackers()

    story_evaluation, num_stories = await _collect_story_predictions(
        completed_trackers, default_agent, use_e2e=True
    )

    assert story_evaluation.evaluation_store.has_prediction_target_mismatch()
    assert len(story_evaluation.failed_stories) == 1
    assert num_stories == 1


<<<<<<< HEAD
@pytest.mark.trains_model
=======
@pytest.mark.timeout(300)
>>>>>>> 2574c46e
async def test_end_to_evaluation_with_forms(form_bot_agent: Agent):
    generator = await _create_data_generator(
        "data/test_evaluations/form-end-to-end-stories.md", form_bot_agent, use_e2e=True
    )
    test_stories = generator.generate_story_trackers()

    story_evaluation, num_stories = await _collect_story_predictions(
        test_stories, form_bot_agent, use_e2e=True
    )

    assert not story_evaluation.evaluation_store.has_prediction_target_mismatch()


@pytest.mark.trains_model
async def test_source_in_failed_stories(tmpdir: Path, default_agent: Agent):
    stories_path = str(tmpdir / FAILED_STORIES_FILE)

    await evaluate_stories(
        stories=E2E_STORY_FILE_UNKNOWN_ENTITY,
        agent=default_agent,
        out_directory=str(tmpdir),
        max_stories=None,
        e2e=False,
    )
    story_file_unknown_entity = Path(E2E_STORY_FILE_UNKNOWN_ENTITY).absolute()
    failed_stories = rasa.shared.utils.io.read_file(stories_path)

    assert (
        f"story: simple_story_with_unknown_entity ({story_file_unknown_entity})"
        in failed_stories
    )


@pytest.mark.trains_model
async def test_end_to_evaluation_trips_circuit_breaker():
    agent = Agent(
        domain="data/test_domains/default.yml",
        policies=[MemoizationPolicy(max_history=11)],
    )
    training_data = await agent.load_data(STORY_FILE_TRIPS_CIRCUIT_BREAKER)
    agent.train(training_data)

    generator = await _create_data_generator(
        E2E_STORY_FILE_TRIPS_CIRCUIT_BREAKER, agent, use_e2e=True
    )
    test_stories = generator.generate_story_trackers()

    story_evaluation, num_stories = await _collect_story_predictions(
        test_stories, agent, use_e2e=True
    )

    circuit_trip_predicted = [
        "utter_greet",
        "utter_greet",
        "utter_greet",
        "utter_greet",
        "utter_greet",
        "utter_greet",
        "utter_greet",
        "utter_greet",
        "utter_greet",
        "utter_greet",
        "circuit breaker tripped",
        "circuit breaker tripped",
    ]

    assert (
        story_evaluation.evaluation_store.action_predictions == circuit_trip_predicted
    )
    assert num_stories == 1


@pytest.mark.parametrize(
    "text, entity, expected_entity",
    [
        (
            "The first one please.",
            {
                "extractor": "DucklingEntityExtractor",
                "entity": "ordinal",
                "confidence": 0.87,
                "start": 4,
                "end": 9,
                "value": 1,
            },
            {
                "text": "The first one please.",
                "entity": "ordinal",
                "start": 4,
                "end": 9,
                "value": "1",
            },
        ),
        (
            "The first one please.",
            {
                "extractor": "CRFEntityExtractor",
                "entity": "ordinal",
                "confidence": 0.87,
                "start": 4,
                "end": 9,
                "value": "1",
            },
            {
                "text": "The first one please.",
                "entity": "ordinal",
                "start": 4,
                "end": 9,
                "value": "1",
            },
        ),
        (
            "Italian food",
            {
                "extractor": "DIETClassifier",
                "entity": "cuisine",
                "confidence": 0.99,
                "start": 0,
                "end": 7,
                "value": "Italian",
            },
            {
                "text": "Italian food",
                "entity": "cuisine",
                "start": 0,
                "end": 7,
                "value": "Italian",
            },
        ),
    ],
)
def test_event_has_proper_implementation(
    text: Text, entity: Dict[Text, Any], expected_entity: Dict[Text, Any]
):
    actual_entities = _clean_entity_results(text, [entity])

    assert actual_entities[0] == expected_entity


@pytest.mark.timeout(600)
@pytest.mark.parametrize(
    "test_file",
    [
        ("data/test_yaml_stories/test_full_retrieval_intent_story.yml"),
        ("data/test_yaml_stories/test_base_retrieval_intent_story.yml"),
    ],
)
@pytest.mark.trains_model
async def test_retrieval_intent(response_selector_agent: Agent, test_file: Text):
    generator = await _create_data_generator(
        test_file, response_selector_agent, use_e2e=True,
    )
    test_stories = generator.generate_story_trackers()

    story_evaluation, num_stories = await _collect_story_predictions(
        test_stories, response_selector_agent, use_e2e=True
    )
    # check that test story can either specify base intent or full retrieval intent
    assert not story_evaluation.evaluation_store.has_prediction_target_mismatch()


@pytest.mark.parametrize(
    "test_file",
    [
        ("data/test_yaml_stories/test_full_retrieval_intent_wrong_prediction.yml"),
        ("data/test_yaml_stories/test_base_retrieval_intent_wrong_prediction.yml"),
    ],
)
@pytest.mark.trains_model
async def test_retrieval_intent_wrong_prediction(
    tmpdir: Path, response_selector_agent: Agent, test_file: Text
):
    stories_path = str(tmpdir / FAILED_STORIES_FILE)

    await evaluate_stories(
        stories=test_file,
        agent=response_selector_agent,
        out_directory=str(tmpdir),
        max_stories=None,
        e2e=True,
    )

    failed_stories = rasa.shared.utils.io.read_file(stories_path)

    # check if the predicted entry contains full retrieval intent
    assert "# predicted: chitchat/ask_name" in failed_stories<|MERGE_RESOLUTION|>--- conflicted
+++ resolved
@@ -110,11 +110,8 @@
     assert num_stories == 1
 
 
-<<<<<<< HEAD
-@pytest.mark.trains_model
-=======
 @pytest.mark.timeout(300)
->>>>>>> 2574c46e
+@pytest.mark.trains_model
 async def test_end_to_evaluation_with_forms(form_bot_agent: Agent):
     generator = await _create_data_generator(
         "data/test_evaluations/form-end-to-end-stories.md", form_bot_agent, use_e2e=True
