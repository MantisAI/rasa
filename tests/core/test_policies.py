from pathlib import Path
from typing import Type, List, Text, Tuple, Optional, Any
from unittest.mock import Mock, patch

import numpy as np
import pytest
from _pytest.monkeypatch import MonkeyPatch

from rasa.core.channels import OutputChannel
from rasa.core.nlg import NaturalLanguageGenerator
from rasa.shared.core.generator import TrackerWithCachedStates

from rasa.core import training
import rasa.core.actions.action
from rasa.shared.constants import DEFAULT_SENDER_ID
from rasa.shared.core.training_data.story_writer.markdown_story_writer import (
    MarkdownStoryWriter,
)
from rasa.shared.nlu.constants import ACTION_NAME, INTENT_NAME_KEY
from rasa.shared.core.constants import (
    USER_INTENT_RESTART,
    USER_INTENT_BACK,
    ACTION_LISTEN_NAME,
    ACTION_RESTART_NAME,
    ACTION_DEFAULT_FALLBACK_NAME,
    ACTION_DEFAULT_ASK_AFFIRMATION_NAME,
    ACTION_DEFAULT_ASK_REPHRASE_NAME,
    ACTION_BACK_NAME,
    PREVIOUS_ACTION,
    USER,
)
from rasa.shared.core.domain import State, Domain
from rasa.shared.core.events import ActionExecuted, ConversationPaused, Event
from rasa.core.featurizers.single_state_featurizer import SingleStateFeaturizer
from rasa.core.featurizers.tracker_featurizers import (
    MaxHistoryTrackerFeaturizer,
    TrackerFeaturizer,
)
from rasa.shared.nlu.interpreter import RegexInterpreter
from rasa.core.policies.form_policy import FormPolicy
from rasa.core.policies.policy import SupportedData, Policy
from rasa.core.policies.rule_policy import RulePolicy
from rasa.core.policies.two_stage_fallback import TwoStageFallbackPolicy
from rasa.core.policies.ted_policy import TEDPolicy
from rasa.core.policies.fallback import FallbackPolicy
from rasa.core.policies.mapping_policy import MappingPolicy
from rasa.core.policies.memoization import AugmentedMemoizationPolicy, MemoizationPolicy
from rasa.core.policies.sklearn_policy import SklearnPolicy
from rasa.shared.core.trackers import DialogueStateTracker
from rasa.shared.nlu.training_data.formats.markdown import INTENT
from rasa.utils.tensorflow.constants import (
    SIMILARITY_TYPE,
    RANKING_LENGTH,
    LOSS_TYPE,
    SCALE_LOSS,
    EVAL_NUM_EXAMPLES,
    KEY_RELATIVE_ATTENTION,
    VALUE_RELATIVE_ATTENTION,
    MAX_RELATIVE_POSITION,
)
from rasa.train import train_core
from rasa.utils import train_utils
from tests.core.conftest import (
    DEFAULT_DOMAIN_PATH_WITH_MAPPING,
    DEFAULT_DOMAIN_PATH_WITH_SLOTS,
    DEFAULT_STORIES_FILE,
)
from tests.core.utilities import get_tracker, read_dialogue_file, user_uttered


async def train_trackers(
    domain: Domain, augmentation_factor: int = 20
) -> List[TrackerWithCachedStates]:
    return await training.load_data(
        DEFAULT_STORIES_FILE, domain, augmentation_factor=augmentation_factor
    )


# We are going to use class style testing here since unfortunately pytest
# doesn't support using fixtures as arguments to its own parameterize yet
# (hence, we can't train a policy, declare it as a fixture and use the
# different fixtures of the different policies for the functional tests).
# Therefore, we are going to reverse this and train the policy within a class
# and collect the tests in a base class.
# noinspection PyMethodMayBeStatic
class PolicyTestCollection:
    """Tests every policy needs to fulfill.

    Each policy can declare further tests on its own."""

    max_history = 3  # this is the amount of history we test on

    def create_policy(
        self, featurizer: Optional[TrackerFeaturizer], priority: Optional[int]
    ) -> Policy:
        raise NotImplementedError

    @pytest.fixture(scope="module")
    def featurizer(self) -> TrackerFeaturizer:
        featurizer = MaxHistoryTrackerFeaturizer(
            SingleStateFeaturizer(), max_history=self.max_history
        )
        return featurizer

    @pytest.fixture(scope="module")
    def priority(self) -> int:
        return 1

    @pytest.fixture(scope="module")
    def default_domain(self) -> Domain:
        return Domain.load(DEFAULT_DOMAIN_PATH_WITH_SLOTS)

    @pytest.fixture(scope="module")
    def tracker(self, default_domain: Domain) -> DialogueStateTracker:
        return DialogueStateTracker(DEFAULT_SENDER_ID, default_domain.slots)

    @pytest.fixture(scope="module")
    async def trained_policy(
        self, featurizer: Optional[TrackerFeaturizer], priority: int
    ) -> Policy:
        default_domain = Domain.load(DEFAULT_DOMAIN_PATH_WITH_SLOTS)
        policy = self.create_policy(featurizer, priority)
        training_trackers = await train_trackers(default_domain, augmentation_factor=20)
        policy.train(training_trackers, default_domain, RegexInterpreter())
        return policy

    def test_featurizer(self, trained_policy: Policy, tmp_path: Path):
        assert isinstance(trained_policy.featurizer, MaxHistoryTrackerFeaturizer)
        assert trained_policy.featurizer.max_history == self.max_history
        assert isinstance(
            trained_policy.featurizer.state_featurizer, SingleStateFeaturizer
        )
        trained_policy.persist(str(tmp_path))
        loaded = trained_policy.__class__.load(str(tmp_path))
        assert isinstance(loaded.featurizer, MaxHistoryTrackerFeaturizer)
        assert loaded.featurizer.max_history == self.max_history
        assert isinstance(loaded.featurizer.state_featurizer, SingleStateFeaturizer)

    async def test_persist_and_load(
        self, trained_policy: Policy, default_domain: Domain, tmp_path: Path
    ):
        trained_policy.persist(str(tmp_path))
        loaded = trained_policy.__class__.load(str(tmp_path))
        trackers = await train_trackers(default_domain, augmentation_factor=20)

        for tracker in trackers:
            predicted_probabilities = loaded.predict_action_probabilities(
                tracker, default_domain, RegexInterpreter()
            )
            actual_probabilities = trained_policy.predict_action_probabilities(
                tracker, default_domain, RegexInterpreter()
            )
            assert predicted_probabilities == actual_probabilities

    def test_prediction_on_empty_tracker(
        self, trained_policy: Policy, default_domain: Domain
    ):
        tracker = DialogueStateTracker(DEFAULT_SENDER_ID, default_domain.slots)
        probabilities, e2e_prediction = trained_policy.predict_action_probabilities(
            tracker, default_domain, RegexInterpreter()
<<<<<<< HEAD
        )
        assert not e2e_prediction
=======
        ).probabilities
>>>>>>> 61fa7d60
        assert len(probabilities) == default_domain.num_actions
        assert max(probabilities) <= 1.0
        assert min(probabilities) >= 0.0

    @pytest.mark.filterwarnings(
        "ignore:.*without a trained model present.*:UserWarning"
    )
    def test_persist_and_load_empty_policy(self, tmp_path: Path):
        empty_policy = self.create_policy(None, None)
        empty_policy.persist(str(tmp_path))
        loaded = empty_policy.__class__.load(str(tmp_path))
        assert loaded is not None

    @staticmethod
    def _get_next_action(policy: Policy, events: List[Event], domain: Domain) -> Text:
        tracker = get_tracker(events)

        scores, _ = policy.predict_action_probabilities(
            tracker, domain, RegexInterpreter()
        ).probabilities
        index = scores.index(max(scores))
        return domain.action_names[index]


class TestSklearnPolicy(PolicyTestCollection):
    def create_policy(
        self, featurizer: Optional[TrackerFeaturizer], priority: int, **kwargs: Any
    ) -> SklearnPolicy:
        return SklearnPolicy(featurizer, priority, **kwargs)

    @pytest.yield_fixture
    def mock_search(self):
        with patch("rasa.core.policies.sklearn_policy.GridSearchCV") as gs:
            gs.best_estimator_ = "mockmodel"
            gs.best_score_ = 0.123
            gs.return_value = gs  # for __init__
            yield gs

    @pytest.fixture(scope="module")
    async def trackers(self, default_domain: Domain) -> List[TrackerWithCachedStates]:
        return await train_trackers(default_domain, augmentation_factor=20)

    def test_additional_train_args_do_not_raise(
        self,
        default_domain: Domain,
        trackers: List[TrackerWithCachedStates],
        featurizer: Optional[TrackerFeaturizer],
        priority: int,
    ):
        policy = self.create_policy(featurizer=featurizer, priority=priority, cv=None)
        policy.train(
            trackers,
            domain=default_domain,
            interpreter=RegexInterpreter(),
            this_is_not_a_feature=True,
        )

    def test_cv_none_does_not_trigger_search(
        self,
        mock_search,
        default_domain: Domain,
        trackers: List[TrackerWithCachedStates],
        featurizer: Optional[TrackerFeaturizer],
        priority: int,
    ):
        policy = self.create_policy(featurizer=featurizer, priority=priority, cv=None)
        policy.train(trackers, domain=default_domain, interpreter=RegexInterpreter())

        assert mock_search.call_count == 0
        assert policy.model != "mockmodel"

    def test_cv_not_none_param_grid_none_triggers_search_without_params(
        self,
        mock_search,
        default_domain: Domain,
        trackers: List[TrackerWithCachedStates],
        featurizer: Optional[TrackerFeaturizer],
        priority: int,
    ):

        policy = self.create_policy(featurizer=featurizer, priority=priority, cv=3)
        policy.train(trackers, domain=default_domain, interpreter=RegexInterpreter())

        assert mock_search.call_count > 0
        assert mock_search.call_args_list[0][1]["cv"] == 3
        assert mock_search.call_args_list[0][1]["param_grid"] == {}
        assert policy.model == "mockmodel"

    def test_cv_not_none_param_grid_none_triggers_search_with_params(
        self,
        mock_search,
        default_domain: Domain,
        trackers: List[TrackerWithCachedStates],
        featurizer: Optional[TrackerFeaturizer],
        priority: int,
    ):
        param_grid = {"n_estimators": 50}
        policy = self.create_policy(
            featurizer=featurizer, priority=priority, cv=3, param_grid=param_grid
        )
        policy.train(trackers, domain=default_domain, interpreter=RegexInterpreter())

        assert mock_search.call_count > 0
        assert mock_search.call_args_list[0][1]["cv"] == 3
        assert mock_search.call_args_list[0][1]["param_grid"] == param_grid
        assert policy.model == "mockmodel"

    def test_missing_classes_filled_correctly(
        self,
        default_domain: Domain,
        trackers: List[TrackerWithCachedStates],
        tracker: DialogueStateTracker,
        featurizer: Optional[TrackerFeaturizer],
        priority: int,
    ):
        # Pretend that a couple of classes are missing and check that
        # those classes are predicted as 0, while the other class
        # probabilities are predicted normally.
        policy = self.create_policy(featurizer=featurizer, priority=priority, cv=None)

        classes = [1, 3]
        new_trackers = []
        for tr in trackers:
            new_tracker = DialogueStateTracker(DEFAULT_SENDER_ID, default_domain.slots)
            for e in tr.applied_events():
                if isinstance(e, ActionExecuted):
                    new_action = rasa.core.actions.action.action_for_index(
                        np.random.choice(classes), default_domain, action_endpoint=None
                    ).name()
                    new_tracker.update(ActionExecuted(new_action))
                else:
                    new_tracker.update(e)

            new_trackers.append(new_tracker)

        policy.train(
            new_trackers, domain=default_domain, interpreter=RegexInterpreter()
        )
        predicted_probabilities, e2e_prediction = policy.predict_action_probabilities(
            tracker, default_domain, RegexInterpreter()
        ).probabilities

        assert not e2e_prediction
        assert len(predicted_probabilities) == default_domain.num_actions
        assert np.allclose(sum(predicted_probabilities), 1.0)
        for i, prob in enumerate(predicted_probabilities):
            if i in classes:
                assert prob >= 0.0
            else:
                assert prob == 0.0

    def test_train_kwargs_are_set_on_model(
        self,
        default_domain: Domain,
        trackers: List[TrackerWithCachedStates],
        featurizer: Optional[TrackerFeaturizer],
        priority: int,
    ):
        policy = self.create_policy(
            featurizer=featurizer, priority=priority, cv=None, C=123
        )
        policy.train(trackers, domain=default_domain, interpreter=RegexInterpreter())
        assert policy.model.C == 123

    def test_train_with_shuffle_false(
        self,
        default_domain: Domain,
        trackers: List[TrackerWithCachedStates],
        featurizer: Optional[TrackerFeaturizer],
        priority: int,
    ):
        policy = self.create_policy(
            featurizer=featurizer, priority=priority, shuffle=False
        )
        # does not raise
        policy.train(trackers, domain=default_domain, interpreter=RegexInterpreter())


class TestTEDPolicy(PolicyTestCollection):
    def test_train_model_checkpointing(self, tmp_path: Path):
        model_name = "core-checkpointed-model"
        best_model_file = tmp_path / (model_name + ".tar.gz")
        assert not best_model_file.exists()

        train_core(
            domain="data/test_domains/default.yml",
            stories="data/test_stories/stories_defaultdomain.md",
            output=str(tmp_path),
            fixed_model_name=model_name,
            config="data/test_config/config_ted_policy_model_checkpointing.yml",
        )

        assert best_model_file.exists()

    def create_policy(
        self, featurizer: Optional[TrackerFeaturizer], priority: int
    ) -> Policy:
        return TEDPolicy(featurizer=featurizer, priority=priority)

    def test_similarity_type(self, trained_policy: TEDPolicy):
        assert trained_policy.config[SIMILARITY_TYPE] == "inner"

    def test_ranking_length(self, trained_policy: TEDPolicy):
        assert trained_policy.config[RANKING_LENGTH] == 10

    def test_normalization(
        self,
        trained_policy: TEDPolicy,
        tracker: DialogueStateTracker,
        default_domain: Domain,
        monkeypatch: MonkeyPatch,
    ):
        # first check the output is what we expect
        (
            predicted_probabilities,
            e2e_prediction,
        ) = trained_policy.predict_action_probabilities(
            tracker, default_domain, RegexInterpreter()
        ).probabilities
        # count number of non-zero confidences
        assert (
            sum([confidence > 0 for confidence in predicted_probabilities])
            == trained_policy.config[RANKING_LENGTH]
        )
        # check that the norm is still 1
        assert sum(predicted_probabilities) == pytest.approx(1)

        # also check our function is called
        mock = Mock()
        monkeypatch.setattr(train_utils, "normalize", mock.normalize)
        trained_policy.predict_action_probabilities(
            tracker, default_domain, RegexInterpreter()
        )

        mock.normalize.assert_called_once()

    async def test_gen_batch(self, trained_policy: TEDPolicy, default_domain: Domain):
        training_trackers = await train_trackers(default_domain, augmentation_factor=0)
        interpreter = RegexInterpreter()
        training_data, label_ids = trained_policy.featurize_for_training(
            training_trackers, default_domain, interpreter
        )
        label_data, all_labels = trained_policy._create_label_data(
            default_domain, interpreter
        )
        model_data = trained_policy._create_model_data(
            training_data, label_ids, all_labels
        )
        batch_size = 2
        (
            batch_label_ids,
            batch_action_name_mask,
            batch_action_name_sentence_indices,
            batch_action_name_sentence_data,
            batch_action_name_sentence_shape,
            batch_entities_mask,
            batch_entities_sentence_indices,
            batch_entities_sentence_data,
            batch_entities_sentence_shape,
            batch_intent_mask,
            batch_intent_sentence_indices,
            batch_intent_sentence_data,
            batch_intent_sentence_shape,
            batch_slots_mask,
            batch_slots_sentence_indices,
            batch_slots_sentence_data,
            batch_slots_sentence_shape,
            batch_dialogue_length,
        ) = next(model_data._gen_batch(batch_size=batch_size))

        assert (
            batch_label_ids.shape[0] == batch_size
            and batch_dialogue_length.shape[0] == batch_size
        )
        # batch and dialogue dimensions are NOT combined for masks
        assert (
            batch_slots_mask.shape[0] == batch_size
            and batch_intent_mask.shape[0] == batch_size
            and batch_entities_mask.shape[0] == batch_size
            and batch_action_name_mask.shape[0] == batch_size
        )
        # some features might be "fake" so there sequence is `0`
        seq_len = max(
            [
                batch_intent_sentence_shape[1],
                batch_action_name_sentence_shape[1],
                batch_entities_sentence_shape[1],
                batch_slots_sentence_shape[1],
            ]
        )
        assert (
            batch_intent_sentence_shape[1] == seq_len
            or batch_intent_sentence_shape[1] == 0
        )
        assert (
            batch_action_name_sentence_shape[1] == seq_len
            or batch_action_name_sentence_shape[1] == 0
        )
        assert (
            batch_entities_sentence_shape[1] == seq_len
            or batch_entities_sentence_shape[1] == 0
        )
        assert (
            batch_slots_sentence_shape[1] == seq_len
            or batch_slots_sentence_shape[1] == 0
        )

        (
            batch_label_ids,
            batch_action_name_mask,
            batch_action_name_sentence_indices,
            batch_action_name_sentence_data,
            batch_action_name_sentence_shape,
            batch_entities_mask,
            batch_entities_sentence_indices,
            batch_entities_sentence_data,
            batch_entities_sentence_shape,
            batch_intent_mask,
            batch_intent_sentence_indices,
            batch_intent_sentence_data,
            batch_intent_sentence_shape,
            batch_slots_mask,
            batch_slots_sentence_indices,
            batch_slots_sentence_data,
            batch_slots_sentence_shape,
            batch_dialogue_length,
        ) = next(
            model_data._gen_batch(
                batch_size=batch_size, batch_strategy="balanced", shuffle=True
            )
        )

        assert (
            batch_label_ids.shape[0] == batch_size
            and batch_dialogue_length.shape[0] == batch_size
        )
        # some features might be "fake" so there sequence is `0`
        seq_len = max(
            [
                batch_intent_sentence_shape[1],
                batch_action_name_sentence_shape[1],
                batch_entities_sentence_shape[1],
                batch_slots_sentence_shape[1],
            ]
        )
        assert (
            batch_intent_sentence_shape[1] == seq_len
            or batch_intent_sentence_shape[1] == 0
        )
        assert (
            batch_action_name_sentence_shape[1] == seq_len
            or batch_action_name_sentence_shape[1] == 0
        )
        assert (
            batch_entities_sentence_shape[1] == seq_len
            or batch_entities_sentence_shape[1] == 0
        )
        assert (
            batch_slots_sentence_shape[1] == seq_len
            or batch_slots_sentence_shape[1] == 0
        )


class TestTEDPolicyMargin(TestTEDPolicy):
    def create_policy(
        self, featurizer: Optional[TrackerFeaturizer], priority: int
    ) -> Policy:
        return TEDPolicy(
            featurizer=featurizer, priority=priority, **{LOSS_TYPE: "margin"}
        )

    def test_similarity_type(self, trained_policy: TEDPolicy):
        assert trained_policy.config[SIMILARITY_TYPE] == "cosine"

    def test_normalization(
        self,
        trained_policy: Policy,
        tracker: DialogueStateTracker,
        default_domain: Domain,
        monkeypatch: MonkeyPatch,
    ):
        # Mock actual normalization method
        mock = Mock()
        monkeypatch.setattr(train_utils, "normalize", mock.normalize)
        trained_policy.predict_action_probabilities(
            tracker, default_domain, RegexInterpreter()
        )

        # function should not get called for margin loss_type
        mock.normalize.assert_not_called()


class TestTEDPolicyWithEval(TestTEDPolicy):
    def create_policy(
        self, featurizer: Optional[TrackerFeaturizer], priority: int
    ) -> Policy:
        return TEDPolicy(
            featurizer=featurizer,
            priority=priority,
            **{SCALE_LOSS: False, EVAL_NUM_EXAMPLES: 4},
        )


class TestTEDPolicyNoNormalization(TestTEDPolicy):
    def create_policy(
        self, featurizer: Optional[TrackerFeaturizer], priority: int
    ) -> Policy:
        return TEDPolicy(
            featurizer=featurizer, priority=priority, **{RANKING_LENGTH: 0}
        )

    def test_ranking_length(self, trained_policy: TEDPolicy):
        assert trained_policy.config[RANKING_LENGTH] == 0

    def test_normalization(
        self,
        trained_policy: Policy,
        tracker: DialogueStateTracker,
        default_domain: Domain,
        monkeypatch: MonkeyPatch,
    ):
        # first check the output is what we expect
        (
            predicted_probabilities,
            e2e_prediction,
        ) = trained_policy.predict_action_probabilities(
            tracker, default_domain, RegexInterpreter()
        ).probabilities
        # there should be no normalization
        assert all([confidence > 0 for confidence in predicted_probabilities])

        # also check our function is not called
        mock = Mock()
        monkeypatch.setattr(train_utils, "normalize", mock.normalize)
        trained_policy.predict_action_probabilities(
            tracker, default_domain, RegexInterpreter()
        )

        mock.normalize.assert_not_called()


class TestTEDPolicyLowRankingLength(TestTEDPolicy):
    def create_policy(
        self, featurizer: Optional[TrackerFeaturizer], priority: int
    ) -> Policy:
        return TEDPolicy(
            featurizer=featurizer, priority=priority, **{RANKING_LENGTH: 3}
        )

    def test_ranking_length(self, trained_policy: TEDPolicy):
        assert trained_policy.config[RANKING_LENGTH] == 3


class TestTEDPolicyHighRankingLength(TestTEDPolicy):
    def create_policy(
        self, featurizer: Optional[TrackerFeaturizer], priority: int
    ) -> Policy:
        return TEDPolicy(
            featurizer=featurizer, priority=priority, **{RANKING_LENGTH: 11}
        )

    def test_ranking_length(self, trained_policy: TEDPolicy):
        assert trained_policy.config[RANKING_LENGTH] == 11


class TestTEDPolicyWithStandardFeaturizer(TestTEDPolicy):
    def create_policy(
        self, featurizer: Optional[TrackerFeaturizer], priority: int
    ) -> Policy:
        # use standard featurizer from TEDPolicy,
        # since it is using MaxHistoryTrackerFeaturizer
        # if max_history is not specified
        return TEDPolicy(priority=priority)

    def test_featurizer(self, trained_policy: Policy, tmp_path: Path):
        assert isinstance(trained_policy.featurizer, MaxHistoryTrackerFeaturizer)
        assert isinstance(
            trained_policy.featurizer.state_featurizer, SingleStateFeaturizer
        )
        trained_policy.persist(str(tmp_path))
        loaded = trained_policy.__class__.load(str(tmp_path))
        assert isinstance(loaded.featurizer, MaxHistoryTrackerFeaturizer)
        assert isinstance(loaded.featurizer.state_featurizer, SingleStateFeaturizer)


class TestTEDPolicyWithMaxHistory(TestTEDPolicy):
    def create_policy(
        self, featurizer: Optional[TrackerFeaturizer], priority: int
    ) -> Policy:
        # use standard featurizer from TEDPolicy,
        # since it is using MaxHistoryTrackerFeaturizer
        # if max_history is specified
        return TEDPolicy(priority=priority, max_history=self.max_history)

    def test_featurizer(self, trained_policy: Policy, tmp_path: Path):
        assert isinstance(trained_policy.featurizer, MaxHistoryTrackerFeaturizer)
        assert trained_policy.featurizer.max_history == self.max_history
        assert isinstance(
            trained_policy.featurizer.state_featurizer, SingleStateFeaturizer
        )
        trained_policy.persist(str(tmp_path))
        loaded = trained_policy.__class__.load(str(tmp_path))
        assert isinstance(loaded.featurizer, MaxHistoryTrackerFeaturizer)
        assert loaded.featurizer.max_history == self.max_history
        assert isinstance(loaded.featurizer.state_featurizer, SingleStateFeaturizer)


class TestTEDPolicyWithRelativeAttention(TestTEDPolicy):
    def create_policy(
        self, featurizer: Optional[TrackerFeaturizer], priority: int
    ) -> Policy:
        return TEDPolicy(
            featurizer=featurizer,
            priority=priority,
            **{
                KEY_RELATIVE_ATTENTION: True,
                VALUE_RELATIVE_ATTENTION: True,
                MAX_RELATIVE_POSITION: 5,
            },
        )


class TestTEDPolicyWithRelativeAttentionMaxHistoryOne(TestTEDPolicy):

    max_history = 1

    def create_policy(
        self, featurizer: Optional[TrackerFeaturizer], priority: int
    ) -> Policy:
        return TEDPolicy(
            featurizer=featurizer,
            priority=priority,
            **{
                KEY_RELATIVE_ATTENTION: True,
                VALUE_RELATIVE_ATTENTION: True,
                MAX_RELATIVE_POSITION: 5,
            },
        )


class TestMemoizationPolicy(PolicyTestCollection):
    def create_policy(
        self, featurizer: Optional[TrackerFeaturizer], priority: int
    ) -> Policy:
        max_history = None
        if isinstance(featurizer, MaxHistoryTrackerFeaturizer):
            max_history = featurizer.max_history
        return MemoizationPolicy(priority=priority, max_history=max_history)

    def test_featurizer(self, trained_policy: Policy, tmp_path: Path):
        assert isinstance(trained_policy.featurizer, MaxHistoryTrackerFeaturizer)
        assert trained_policy.featurizer.state_featurizer is None
        trained_policy.persist(str(tmp_path))
        loaded = trained_policy.__class__.load(str(tmp_path))
        assert isinstance(loaded.featurizer, MaxHistoryTrackerFeaturizer)
        assert loaded.featurizer.state_featurizer is None

    async def test_memorise(
        self, trained_policy: MemoizationPolicy, default_domain: Domain
    ):
        trackers = await train_trackers(default_domain, augmentation_factor=20)
        trained_policy.train(trackers, default_domain, RegexInterpreter())
        lookup_with_augmentation = trained_policy.lookup

        trackers = [
            t for t in trackers if not hasattr(t, "is_augmented") or not t.is_augmented
        ]

        (
            all_states,
            all_actions,
        ) = trained_policy.featurizer.training_states_and_actions(
            trackers, default_domain
        )

        for tracker, states, actions in zip(trackers, all_states, all_actions):
            recalled = trained_policy.recall(states, tracker, default_domain)
            assert recalled == actions[0]

        nums = np.random.randn(default_domain.num_states)
        random_states = [{f: num for f, num in zip(default_domain.input_states, nums)}]
        assert trained_policy._recall_states(random_states) is None

        # compare augmentation for augmentation_factor of 0 and 20:
        trackers_no_augmentation = await train_trackers(
            default_domain, augmentation_factor=0
        )
        trained_policy.train(
            trackers_no_augmentation, default_domain, RegexInterpreter()
        )
        lookup_no_augmentation = trained_policy.lookup

        assert lookup_no_augmentation == lookup_with_augmentation

    def test_memorise_with_nlu(
        self, trained_policy: MemoizationPolicy, default_domain: Domain
    ):
        filename = "data/test_dialogues/default.json"
        dialogue = read_dialogue_file(filename)

        tracker = DialogueStateTracker(dialogue.name, default_domain.slots)
        tracker.recreate_from_dialogue(dialogue)
        states = trained_policy.featurizer.prediction_states([tracker], default_domain)[
            0
        ]

        recalled = trained_policy.recall(states, tracker, default_domain)
        assert recalled is not None


class TestAugmentedMemoizationPolicy(TestMemoizationPolicy):
    def create_policy(
        self, featurizer: Optional[TrackerFeaturizer], priority: int
    ) -> Policy:
        max_history = None
        if isinstance(featurizer, MaxHistoryTrackerFeaturizer):
            max_history = featurizer.max_history
        return AugmentedMemoizationPolicy(priority=priority, max_history=max_history)


class TestFormPolicy(TestMemoizationPolicy):
    def create_policy(
        self, featurizer: Optional[TrackerFeaturizer], priority: int
    ) -> Policy:
        return FormPolicy(priority=priority)

    def _test_for_previous_action_and_intent(
        self, states: List[State], intent: Text, action_name: Text
    ) -> bool:
        previous_action_as_expected = False
        intent_as_expected = False
        if states[0].get(PREVIOUS_ACTION):
            previous_action_as_expected = (
                states[0].get(PREVIOUS_ACTION).get(ACTION_NAME) == action_name
            )
        if states[-1].get(USER):
            intent_as_expected = states[-1].get(USER).get(INTENT) == intent
        return previous_action_as_expected and intent_as_expected

    async def test_memorise(self, trained_policy: FormPolicy, default_domain: Domain):
        domain = Domain.load("data/test_domains/form.yml")
        trackers = await training.load_data("data/test_stories/stories_form.md", domain)
        trained_policy.train(trackers, domain, RegexInterpreter())

        (
            all_states,
            all_actions,
        ) = trained_policy.featurizer.training_states_and_actions(trackers, domain)

        for tracker, states, actions in zip(trackers, all_states, all_actions):
            for state in states:
                if state is not None:
                    # check that 'form: inform' was ignored
                    if state.get(USER):
                        assert not state.get(USER).get(INTENT) == "inform"
            recalled = trained_policy.recall(states, tracker, domain)
            active_form = trained_policy._get_active_form_name(states[-1])

            if states[0] is not None and states[-1] is not None:
                # explicitly set intents and actions before listen after
                # which FormPolicy should not predict a form action and
                # should add FormValidation(False) event
                # @formatter:off
                is_no_validation = (
                    self._test_for_previous_action_and_intent(
                        states, "default", "some_form"
                    )
                    or self._test_for_previous_action_and_intent(
                        states, "stop", "some_form"
                    )
                    or self._test_for_previous_action_and_intent(
                        states, "affirm", "utter_ask_continue"
                    )
                    or self._test_for_previous_action_and_intent(
                        states, "deny", "utter_ask_continue"
                    )
                    # comes from the fact that intent_inform after utter_ask_continue
                    # is not read from stories
                    or self._test_for_previous_action_and_intent(
                        states, "stop", "utter_ask_continue"
                    )
                )
                # @formatter:on
            else:
                is_no_validation = False

            if "intent_start_form" in states[-1]:
                # explicitly check that intent that starts the form
                # is not memorized as non validation intent
                assert recalled is None
            elif is_no_validation:
                assert recalled == active_form
            else:
                assert recalled is None

        nums = np.random.randn(domain.num_states)
        random_states = [{f: num for f, num in zip(domain.input_states, nums)}]
        assert trained_policy.recall(random_states, None, domain) is None

    def test_memorise_with_nlu(self, trained_policy, default_domain):
        pass


class TestMappingPolicy(PolicyTestCollection):
    def create_policy(
        self, featurizer: Optional[TrackerFeaturizer], priority: int
    ) -> Policy:
        return MappingPolicy()

    def test_featurizer(self, trained_policy: Policy, tmp_path: Path):
        assert trained_policy.featurizer is None
        trained_policy.persist(str(tmp_path))
        loaded = trained_policy.__class__.load(str(tmp_path))
        assert loaded.featurizer is None

    @pytest.fixture(scope="module")
    def domain_with_mapping(self) -> Domain:
        return Domain.load(DEFAULT_DOMAIN_PATH_WITH_MAPPING)

    @pytest.fixture
    def tracker(self, domain_with_mapping: Domain) -> DialogueStateTracker:
        return DialogueStateTracker(DEFAULT_SENDER_ID, domain_with_mapping.slots)

    @pytest.fixture(
        params=[
            ("default", "utter_default"),
            ("greet", "utter_greet"),
            (USER_INTENT_RESTART, ACTION_RESTART_NAME),
            (USER_INTENT_BACK, ACTION_BACK_NAME),
        ]
    )
    def intent_mapping(self, request) -> Tuple[Text, Text]:
        return request.param

    def test_predict_mapped_action(
        self,
        priority: int,
        domain_with_mapping: Domain,
        intent_mapping: Tuple[Text, Text],
    ):
        policy = self.create_policy(None, priority)
        events = [
            ActionExecuted(ACTION_LISTEN_NAME),
            user_uttered(intent_mapping[0], 1),
        ]

        assert (
            self._get_next_action(policy, events, domain_with_mapping)
            == intent_mapping[1]
        )

    def test_restart_if_paused(self, priority: int, domain_with_mapping: Domain):
        policy = self.create_policy(None, priority)
        events = [ConversationPaused(), user_uttered(USER_INTENT_RESTART, 1)]

        assert (
            self._get_next_action(policy, events, domain_with_mapping)
            == ACTION_RESTART_NAME
        )

    def test_predict_action_listen(
        self,
        priority: int,
        domain_with_mapping: Domain,
        intent_mapping: Tuple[Text, Text],
    ):
        policy = self.create_policy(None, priority)
        events = [
            ActionExecuted(ACTION_LISTEN_NAME),
            user_uttered(intent_mapping[0], 1),
            ActionExecuted(intent_mapping[1], policy="policy_0_MappingPolicy"),
        ]
        tracker = get_tracker(events)
        scores, e2e_prediction = policy.predict_action_probabilities(
            tracker, domain_with_mapping, RegexInterpreter()
        ).probabilities
        index = scores.index(max(scores))
        action_planned = domain_with_mapping.action_names[index]
        assert not e2e_prediction
        assert action_planned == ACTION_LISTEN_NAME
        assert scores != [0] * domain_with_mapping.num_actions

    def test_do_not_follow_other_policy(
        self,
        priority: int,
        domain_with_mapping: Domain,
        intent_mapping: Tuple[Text, Text],
    ):
        policy = self.create_policy(None, priority)
        events = [
            ActionExecuted(ACTION_LISTEN_NAME),
            user_uttered(intent_mapping[0], 1),
            ActionExecuted(intent_mapping[1], policy="other_policy"),
        ]
        tracker = get_tracker(events)
        scores, e2e_prediction = policy.predict_action_probabilities(
            tracker, domain_with_mapping, RegexInterpreter()
        ).probabilities
        assert scores == [0] * domain_with_mapping.num_actions
        assert not e2e_prediction


class TestFallbackPolicy(PolicyTestCollection):
    def create_policy(
        self, featurizer: Optional[TrackerFeaturizer], priority: int
    ) -> Policy:
        return FallbackPolicy(priority=priority)

    def test_featurizer(self, trained_policy: Policy, tmp_path: Path):
        assert trained_policy.featurizer is None
        trained_policy.persist(str(tmp_path))
        loaded = trained_policy.__class__.load(str(tmp_path))
        assert loaded.featurizer is None

    @pytest.mark.parametrize(
        "top_confidence, all_confidences, last_action_name, should_nlu_fallback",
        [
            (0.1, [0.1], "some_action", False),
            (0.1, [0.1], "action_listen", True),
            (0.9, [0.9, 0.1], "some_action", False),
            (0.9, [0.9, 0.1], "action_listen", False),
            (0.4, [0.4, 0.35], "some_action", False),
            (0.4, [0.4, 0.35], "action_listen", True),
            (0.9, [0.9, 0.85], "action_listen", True),
        ],
    )
    def test_should_nlu_fallback(
        self,
        trained_policy: TwoStageFallbackPolicy,
        top_confidence: float,
        all_confidences: List[float],
        last_action_name: Text,
        should_nlu_fallback: bool,
    ):
        nlu_data = {
            "intent": {"confidence": top_confidence},
            "intent_ranking": [
                {"confidence": confidence} for confidence in all_confidences
            ],
        }
        assert (
            trained_policy.should_nlu_fallback(nlu_data, last_action_name)
            is should_nlu_fallback
        )


class TestTwoStageFallbackPolicy(TestFallbackPolicy):
    def create_policy(
        self, featurizer: Optional[TrackerFeaturizer], priority: int
    ) -> Policy:
        return TwoStageFallbackPolicy(
            priority=priority, deny_suggestion_intent_name="deny"
        )

    @pytest.fixture(scope="class")
    def default_domain(self) -> Domain:
        content = """
        intents:
          - greet
          - bye
          - affirm
          - deny
        """
        return Domain.from_yaml(content)

    @staticmethod
    async def _get_tracker_after_reverts(
        events: List[Event],
        channel: OutputChannel,
        nlg: NaturalLanguageGenerator,
        domain: Domain,
    ) -> DialogueStateTracker:
        tracker = get_tracker(events)
        action = rasa.core.actions.action.ActionRevertFallbackEvents()
        events += await action.run(channel, nlg, tracker, domain)

        return get_tracker(events)

    def test_ask_affirmation(self, trained_policy: Policy, default_domain: Domain):
        events = [ActionExecuted(ACTION_LISTEN_NAME), user_uttered("Hi", 0.2)]

        next_action = self._get_next_action(trained_policy, events, default_domain)

        assert next_action == ACTION_DEFAULT_ASK_AFFIRMATION_NAME

    async def test_affirmation(
        self,
        default_channel: OutputChannel,
        default_nlg: NaturalLanguageGenerator,
        default_domain: Domain,
    ):
        events = [
            ActionExecuted(ACTION_LISTEN_NAME),
            user_uttered("greet", 1),
            ActionExecuted("utter_hello"),
            ActionExecuted(ACTION_LISTEN_NAME),
            user_uttered("greet", 0.2),
            ActionExecuted(ACTION_DEFAULT_ASK_AFFIRMATION_NAME),
            ActionExecuted(ACTION_LISTEN_NAME),
            user_uttered("greet", 1),
        ]

        tracker = await self._get_tracker_after_reverts(
            events, default_channel, default_nlg, default_domain
        )

        assert "greet" == tracker.latest_message.parse_data["intent"][INTENT_NAME_KEY]
        assert tracker.export_stories(MarkdownStoryWriter(), e2e=True) == (
            "## sender\n* greet: Random\n    - utter_hello\n* greet: Random\n"
        )

    def test_ask_rephrase(self, trained_policy: Policy, default_domain: Domain):
        events = [
            ActionExecuted(ACTION_LISTEN_NAME),
            user_uttered("greet", 0.2),
            ActionExecuted(ACTION_DEFAULT_ASK_AFFIRMATION_NAME),
            ActionExecuted(ACTION_LISTEN_NAME),
            user_uttered("deny", 1),
        ]

        next_action = self._get_next_action(trained_policy, events, default_domain)

        assert next_action == ACTION_DEFAULT_ASK_REPHRASE_NAME

    async def test_successful_rephrasing(
        self,
        default_channel: OutputChannel,
        default_nlg: NaturalLanguageGenerator,
        default_domain: Domain,
    ):
        events = [
            ActionExecuted(ACTION_LISTEN_NAME),
            user_uttered("greet", 0.2),
            ActionExecuted(ACTION_DEFAULT_ASK_AFFIRMATION_NAME),
            ActionExecuted(ACTION_LISTEN_NAME),
            user_uttered("deny", 1),
            ActionExecuted(ACTION_DEFAULT_ASK_REPHRASE_NAME),
            ActionExecuted(ACTION_LISTEN_NAME),
            user_uttered("bye", 1),
        ]

        tracker = await self._get_tracker_after_reverts(
            events, default_channel, default_nlg, default_domain
        )

        assert "bye" == tracker.latest_message.parse_data["intent"][INTENT_NAME_KEY]
        assert (
            tracker.export_stories(MarkdownStoryWriter())
            == "## sender\n* bye: Random\n"
        )

    def test_affirm_rephrased_intent(
        self, trained_policy: Policy, default_domain: Domain
    ):
        events = [
            ActionExecuted(ACTION_LISTEN_NAME),
            user_uttered("greet", 0.2),
            ActionExecuted(ACTION_DEFAULT_ASK_AFFIRMATION_NAME),
            ActionExecuted(ACTION_LISTEN_NAME),
            user_uttered("deny", 1),
            ActionExecuted(ACTION_DEFAULT_ASK_REPHRASE_NAME),
            ActionExecuted(ACTION_LISTEN_NAME),
            user_uttered("greet", 0.2),
        ]

        next_action = self._get_next_action(trained_policy, events, default_domain)

        assert next_action == ACTION_DEFAULT_ASK_AFFIRMATION_NAME

    async def test_affirmed_rephrasing(
        self,
        default_channel: OutputChannel,
        default_nlg: NaturalLanguageGenerator,
        default_domain: Domain,
    ):
        events = [
            ActionExecuted(ACTION_LISTEN_NAME),
            user_uttered("greet", 0.2),
            ActionExecuted(ACTION_DEFAULT_ASK_AFFIRMATION_NAME),
            ActionExecuted(ACTION_LISTEN_NAME),
            user_uttered("deny", 1),
            ActionExecuted(ACTION_DEFAULT_ASK_REPHRASE_NAME),
            ActionExecuted(ACTION_LISTEN_NAME),
            user_uttered("bye", 0.2),
            ActionExecuted(ACTION_DEFAULT_ASK_AFFIRMATION_NAME),
            ActionExecuted(ACTION_LISTEN_NAME),
            user_uttered("bye", 1),
        ]

        tracker = await self._get_tracker_after_reverts(
            events, default_channel, default_nlg, default_domain
        )

        assert "bye" == tracker.latest_message.parse_data["intent"][INTENT_NAME_KEY]
        assert (
            tracker.export_stories(MarkdownStoryWriter())
            == "## sender\n* bye: Random\n"
        )

    def test_denied_rephrasing_affirmation(
        self, trained_policy: Policy, default_domain: Domain
    ):
        events = [
            ActionExecuted(ACTION_LISTEN_NAME),
            user_uttered("greet", 0.2),
            ActionExecuted(ACTION_DEFAULT_ASK_AFFIRMATION_NAME),
            ActionExecuted(ACTION_LISTEN_NAME),
            user_uttered("deny", 1),
            ActionExecuted(ACTION_DEFAULT_ASK_REPHRASE_NAME),
            ActionExecuted(ACTION_LISTEN_NAME),
            user_uttered("bye", 0.2),
            ActionExecuted(ACTION_DEFAULT_ASK_AFFIRMATION_NAME),
            ActionExecuted(ACTION_LISTEN_NAME),
            user_uttered("deny", 1),
        ]

        next_action = self._get_next_action(trained_policy, events, default_domain)

        assert next_action == ACTION_DEFAULT_FALLBACK_NAME

    async def test_rephrasing_instead_affirmation(
        self,
        default_channel: OutputChannel,
        default_nlg: NaturalLanguageGenerator,
        default_domain: Domain,
    ):
        events = [
            ActionExecuted(ACTION_LISTEN_NAME),
            user_uttered("greet", 1),
            ActionExecuted("utter_hello"),
            ActionExecuted(ACTION_LISTEN_NAME),
            user_uttered("greet", 0.2),
            ActionExecuted(ACTION_DEFAULT_ASK_AFFIRMATION_NAME),
            ActionExecuted(ACTION_LISTEN_NAME),
            user_uttered("bye", 1),
        ]

        tracker = await self._get_tracker_after_reverts(
            events, default_channel, default_nlg, default_domain
        )

        assert "bye" == tracker.latest_message.parse_data["intent"][INTENT_NAME_KEY]
        assert tracker.export_stories(MarkdownStoryWriter(), e2e=True) == (
            "## sender\n* greet: Random\n    - utter_hello\n* bye: Random\n"
        )

    def test_unknown_instead_affirmation(
        self, trained_policy: Policy, default_domain: Domain
    ):
        events = [
            ActionExecuted(ACTION_LISTEN_NAME),
            user_uttered("greet", 0.2),
            ActionExecuted(ACTION_DEFAULT_ASK_AFFIRMATION_NAME),
            ActionExecuted(ACTION_LISTEN_NAME),
            user_uttered("greet", 0.2),
        ]

        next_action = self._get_next_action(trained_policy, events, default_domain)

        assert next_action == ACTION_DEFAULT_FALLBACK_NAME

    def test_listen_after_hand_off(
        self, trained_policy: Policy, default_domain: Domain
    ):
        events = [ActionExecuted(ACTION_DEFAULT_FALLBACK_NAME)]

        next_action = self._get_next_action(trained_policy, events, default_domain)

        assert next_action == ACTION_LISTEN_NAME


@pytest.mark.parametrize(
    "policy,supported_data",
    [
        (TEDPolicy, SupportedData.ML_DATA),
        (RulePolicy, SupportedData.ML_AND_RULE_DATA),
        (MemoizationPolicy, SupportedData.ML_DATA),
    ],
)
def test_supported_data(policy: Type[Policy], supported_data: SupportedData):
    assert policy.supported_data() == supported_data


class OnlyRulePolicy(Policy):
    """Test policy that supports only rule-based training data."""

    @staticmethod
    def supported_data() -> SupportedData:
        return SupportedData.RULE_DATA


@pytest.mark.parametrize(
    "policy,n_rule_trackers,n_ml_trackers",
    [
        (TEDPolicy(), 0, 3),
        (RulePolicy(), 2, 3),
        (OnlyRulePolicy, 2, 0),  # policy can be passed as a `type` as well
    ],
)
def test_get_training_trackers_for_policy(
    policy: Policy, n_rule_trackers: int, n_ml_trackers: int
):
    # create five trackers (two rule-based and three ML trackers)
    trackers = [
        DialogueStateTracker("id1", slots=[], is_rule_tracker=True),
        DialogueStateTracker("id2", slots=[], is_rule_tracker=False),
        DialogueStateTracker("id3", slots=[], is_rule_tracker=False),
        DialogueStateTracker("id4", slots=[], is_rule_tracker=True),
        DialogueStateTracker("id5", slots=[], is_rule_tracker=False),
    ]

    trackers = SupportedData.trackers_for_policy(policy, trackers)

    rule_trackers = [tracker for tracker in trackers if tracker.is_rule_tracker]
    ml_trackers = [tracker for tracker in trackers if not tracker.is_rule_tracker]

    assert len(rule_trackers) == n_rule_trackers
    assert len(ml_trackers) == n_ml_trackers


@pytest.mark.parametrize(
    "policy", [FormPolicy, MappingPolicy, FallbackPolicy, TwoStageFallbackPolicy]
)
def test_deprecation_warnings_for_old_rule_like_policies(policy: Type[Policy]):
    with pytest.warns(FutureWarning):
        policy(None)<|MERGE_RESOLUTION|>--- conflicted
+++ resolved
@@ -156,17 +156,13 @@
         self, trained_policy: Policy, default_domain: Domain
     ):
         tracker = DialogueStateTracker(DEFAULT_SENDER_ID, default_domain.slots)
-        probabilities, e2e_prediction = trained_policy.predict_action_probabilities(
+        prediction = trained_policy.predict_action_probabilities(
             tracker, default_domain, RegexInterpreter()
-<<<<<<< HEAD
-        )
-        assert not e2e_prediction
-=======
-        ).probabilities
->>>>>>> 61fa7d60
-        assert len(probabilities) == default_domain.num_actions
-        assert max(probabilities) <= 1.0
-        assert min(probabilities) >= 0.0
+        )
+        assert not prediction.is_end_to_end_prediction
+        assert len(prediction.probabilities) == default_domain.num_actions
+        assert max(prediction.probabilities) <= 1.0
+        assert min(prediction.probabilities) >= 0.0
 
     @pytest.mark.filterwarnings(
         "ignore:.*without a trained model present.*:UserWarning"
