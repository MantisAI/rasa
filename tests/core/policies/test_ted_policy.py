--- conflicted
+++ resolved
@@ -42,16 +42,13 @@
     COSINE,
     AUTO,
     LINEAR_NORM,
-<<<<<<< HEAD
     MARGIN,
     TRIPLET,
-=======
     LABEL,
     MASK,
     SENTENCE,
     IDS,
     EVAL_NUM_EPOCHS,
->>>>>>> cb3d66d3
 )
 from rasa.shared.nlu.constants import ACTION_NAME
 from rasa.utils.tensorflow import model_data_utils
